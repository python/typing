--- conflicted
+++ resolved
@@ -84,20 +84,12 @@
 
 
 def generator8() -> int:  # E: incompatible return type
-<<<<<<< HEAD
-    yield None  # E? error was already raised above
-=======
     yield None  # E?
->>>>>>> 2f043ef5
     return 0
 
 
 async def generator9() -> int:  # E: incompatible return type
-<<<<<<< HEAD
-    yield None  # E? error was already raised above
-=======
     yield None  # E?
->>>>>>> 2f043ef5
 
 
 class IntIterator(Protocol):
