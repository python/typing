--- conflicted
+++ resolved
@@ -1,6 +1,2 @@
 version = "mypy 1.9.0"
-<<<<<<< HEAD
-test_duration = 1.4
-=======
-test_duration = 2.2
->>>>>>> 112bb360
+test_duration = 2.2