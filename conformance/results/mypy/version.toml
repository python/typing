<<<<<<< HEAD
version = "mypy 1.16.1"
test_duration = 2.0
=======
version = "mypy 1.18.2"
>>>>>>> c16b1df6
<|MERGE_RESOLUTION|>--- conflicted
+++ resolved
@@ -1,6 +1 @@
-<<<<<<< HEAD
-version = "mypy 1.16.1"
-test_duration = 2.0
-=======
-version = "mypy 1.18.2"
->>>>>>> c16b1df6
+version = "mypy 1.18.2"