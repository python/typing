--- conflicted
+++ resolved
@@ -1,7 +1,2 @@
-<<<<<<< HEAD
-version = "mypy 1.15.0"
-test_duration = 2.2
-=======
-version = "mypy 1.16.0"
-test_duration = 1.7
->>>>>>> b806c041
+version = "mypy 1.16.1"
+test_duration = 2.9