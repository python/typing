--- conflicted
+++ resolved
@@ -1,7 +1,2 @@
-<<<<<<< HEAD
-version = "mypy 1.10.0"
-test_duration = 1.5
-=======
 version = "mypy 1.16.1"
-test_duration = 2.2
->>>>>>> 3fc17d15
+test_duration = 2.2