version = "pyright 1.1.386"
<<<<<<< HEAD
test_duration = 2.0
=======
test_duration = 1.9
>>>>>>> b633be4d
<|MERGE_RESOLUTION|>--- conflicted
+++ resolved
@@ -1,6 +1,2 @@
 version = "pyright 1.1.386"
-<<<<<<< HEAD
 test_duration = 2.0
-=======
-test_duration = 1.9
->>>>>>> b633be4d
