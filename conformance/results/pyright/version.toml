version = "pyright 1.1.403"
<<<<<<< HEAD
test_duration = 5.7
=======
test_duration = 3.15
>>>>>>> 945656bf
<|MERGE_RESOLUTION|>--- conflicted
+++ resolved
@@ -1,6 +1,2 @@
 version = "pyright 1.1.403"
-<<<<<<< HEAD
-test_duration = 5.7
-=======
-test_duration = 3.15
->>>>>>> 945656bf
+test_duration = 3.15