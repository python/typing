--- conflicted
+++ resolved
@@ -1,6 +1,2 @@
 version = "pyright 1.1.403"
-<<<<<<< HEAD
-test_duration = 1.31
-=======
-test_duration = 1.83
->>>>>>> d2f9b087
+test_duration = 1.83