--- conflicted
+++ resolved
@@ -1,6 +1,2 @@
 version = "pyright 1.1.399"
-<<<<<<< HEAD
-test_duration = 3.9
-=======
-test_duration = 1.1
->>>>>>> 3149e8ce
+test_duration = 1.1