<<<<<<< HEAD
conformance = "Partial"
note = "Does not reject covariant use of TypeIs\n"
=======
conformant = "Partial"
notes = """
Does not reject covariant use of TypeIs
"""
>>>>>>> 6d5c186e
output = """
narrowing_typeis.py:105:9 - error: User-defined type guard functions and methods must have at least one input parameter (reportGeneralTypeIssues)
narrowing_typeis.py:110:9 - error: User-defined type guard functions and methods must have at least one input parameter (reportGeneralTypeIssues)
narrowing_typeis.py:132:20 - error: Argument of type "(val: object) -> TypeIs[int]" cannot be assigned to parameter "f" of type "(object) -> str" in function "takes_callable_str"
  Type "(val: object) -> TypeIs[int]" cannot be assigned to type "(object) -> str"
    Function return type "TypeIs[int]" is incompatible with type "str"
      "TypeIs[int]" is incompatible with "str"
      "bool" is incompatible with "str" (reportArgumentType)
narrowing_typeis.py:152:26 - error: Argument of type "(val: object) -> TypeIs[int]" cannot be assigned to parameter "f" of type "CallableStrProto" in function "takes_callable_str_proto"
  Type "(val: object) -> TypeIs[int]" cannot be assigned to type "(val: object) -> str"
    Function return type "TypeIs[int]" is incompatible with type "str"
      "TypeIs[int]" is incompatible with "str"
      "bool" is incompatible with "str" (reportArgumentType)
narrowing_typeis.py:169:17 - error: Argument of type "(val: object) -> TypeIs[int]" cannot be assigned to parameter "f" of type "(object) -> TypeGuard[int]" in function "takes_typeguard"
  Type "(val: object) -> TypeIs[int]" cannot be assigned to type "(object) -> TypeGuard[int]"
    Function return type "TypeIs[int]" is incompatible with type "TypeGuard[int]"
      "TypeIs[int]" is incompatible with "TypeGuard[int]"
      "bool" is incompatible with "TypeGuard[int]" (reportArgumentType)
narrowing_typeis.py:170:14 - error: Argument of type "(val: object) -> TypeGuard[int]" cannot be assigned to parameter "f" of type "(object) -> TypeIs[int]" in function "takes_typeis"
  Type "(val: object) -> TypeGuard[int]" cannot be assigned to type "(object) -> TypeIs[int]"
    Function return type "TypeGuard[int]" is incompatible with type "TypeIs[int]"
      "TypeGuard[int]" is incompatible with "TypeIs[int]"
      "bool" is incompatible with "TypeIs[int]" (reportArgumentType)
narrowing_typeis.py:195:27 - error: Return type of TypeIs ("str") is not consistent with value parameter type ("int") (reportGeneralTypeIssues)
narrowing_typeis.py:199:45 - error: Return type of TypeIs ("list[int]") is not consistent with value parameter type ("list[object]") (reportGeneralTypeIssues)
"""
conformance_automated = "Fail"
errors_diff = """
Line 191: Expected 1 errors
"""<|MERGE_RESOLUTION|>--- conflicted
+++ resolved
@@ -1,12 +1,7 @@
-<<<<<<< HEAD
-conformance = "Partial"
-note = "Does not reject covariant use of TypeIs\n"
-=======
-conformant = "Partial"
-notes = """
-Does not reject covariant use of TypeIs
+conformance_automated = "Fail"
+errors_diff = """
+Line 191: Expected 1 errors
 """
->>>>>>> 6d5c186e
 output = """
 narrowing_typeis.py:105:9 - error: User-defined type guard functions and methods must have at least one input parameter (reportGeneralTypeIssues)
 narrowing_typeis.py:110:9 - error: User-defined type guard functions and methods must have at least one input parameter (reportGeneralTypeIssues)
@@ -32,8 +27,4 @@
       "bool" is incompatible with "TypeIs[int]" (reportArgumentType)
 narrowing_typeis.py:195:27 - error: Return type of TypeIs ("str") is not consistent with value parameter type ("int") (reportGeneralTypeIssues)
 narrowing_typeis.py:199:45 - error: Return type of TypeIs ("list[int]") is not consistent with value parameter type ("list[object]") (reportGeneralTypeIssues)
-"""
-conformance_automated = "Fail"
-errors_diff = """
-Line 191: Expected 1 errors
 """