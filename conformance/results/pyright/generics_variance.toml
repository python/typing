--- conflicted
+++ resolved
@@ -1,51 +1,27 @@
 conformant = "Pass"
 output = """
 generics_variance.py:14:50 - error: TypeVar cannot be both covariant and contravariant
-<<<<<<< HEAD
 generics_variance.py:77:18 - error: Type "T_co@Class1" cannot be assigned to type variable "T@Inv"
-  Variance of type argument "T_co@Class1" is incompatible with base class "Inv" (reportGeneralTypeIssues)
+  Variance of type argument "T_co@Class1" is incompatible with base class "Inv" (reportInvalidTypeArguments)
 generics_variance.py:81:18 - error: Type "T_contra@Class2" cannot be assigned to type variable "T@Inv"
-  Variance of type argument "T_contra@Class2" is incompatible with base class "Inv" (reportGeneralTypeIssues)
+  Variance of type argument "T_contra@Class2" is incompatible with base class "Inv" (reportInvalidTypeArguments)
 generics_variance.py:93:20 - error: Type "T_contra@Co_Child3" cannot be assigned to type variable "T_co@Co"
-  Variance of type argument "T_contra@Co_Child3" is incompatible with base class "Co" (reportGeneralTypeIssues)
+  Variance of type argument "T_contra@Co_Child3" is incompatible with base class "Co" (reportInvalidTypeArguments)
 generics_variance.py:105:28 - error: Type "T_co@Contra_Child3" cannot be assigned to type variable "T_contra@Contra"
-  Variance of type argument "T_co@Contra_Child3" is incompatible with base class "Contra" (reportGeneralTypeIssues)
+  Variance of type argument "T_co@Contra_Child3" is incompatible with base class "Contra" (reportInvalidTypeArguments)
 generics_variance.py:113:28 - error: Type "Co[T_co@Contra_Child5]" cannot be assigned to type variable "T_contra@Contra"
-  Variance of type argument "Co[T_co@Contra_Child5]" is incompatible with base class "Contra" (reportGeneralTypeIssues)
+  Variance of type argument "Co[T_co@Contra_Child5]" is incompatible with base class "Contra" (reportInvalidTypeArguments)
 generics_variance.py:126:20 - error: Type "T_co@CoContra_Child2" cannot be assigned to type variable "T_contra@CoContra"
-  Variance of type argument "T_co@CoContra_Child2" is incompatible with base class "CoContra" (reportGeneralTypeIssues)
+  Variance of type argument "T_co@CoContra_Child2" is incompatible with base class "CoContra" (reportInvalidTypeArguments)
 generics_variance.py:132:14 - error: Type "T_contra@CoContra_Child3" cannot be assigned to type variable "T_co@CoContra"
-  Variance of type argument "T_contra@CoContra_Child3" is incompatible with base class "CoContra" (reportGeneralTypeIssues)
+  Variance of type argument "T_contra@CoContra_Child3" is incompatible with base class "CoContra" (reportInvalidTypeArguments)
 generics_variance.py:142:24 - error: Type "Co[T_co@CoContra_Child5]" cannot be assigned to type variable "T_contra@CoContra"
-  Variance of type argument "Co[T_co@CoContra_Child5]" is incompatible with base class "CoContra" (reportGeneralTypeIssues)
+  Variance of type argument "Co[T_co@CoContra_Child5]" is incompatible with base class "CoContra" (reportInvalidTypeArguments)
 generics_variance.py:163:33 - error: Type "Co[Contra[T_contra@CoToContraToContra]]" cannot be assigned to type variable "T_contra@Contra"
-  Variance of type argument "Co[Contra[T_contra@CoToContraToContra]]" is incompatible with base class "Contra" (reportGeneralTypeIssues)
+  Variance of type argument "Co[Contra[T_contra@CoToContraToContra]]" is incompatible with base class "Contra" (reportInvalidTypeArguments)
 generics_variance.py:167:37 - error: Type "Contra[Contra[T_co@ContraToContraToContra]]" cannot be assigned to type variable "T_contra@Contra"
-  Variance of type argument "Contra[Contra[T_co@ContraToContraToContra]]" is incompatible with base class "Contra" (reportGeneralTypeIssues)
+  Variance of type argument "Contra[Contra[T_co@ContraToContraToContra]]" is incompatible with base class "Contra" (reportInvalidTypeArguments)
 generics_variance.py:191:43 - error: Could not specialize type "Contra_TA[T_contra@Contra_TA]"
-=======
-generics_variance.py:78:18 - error: Type "T_co@Class1" cannot be assigned to type variable "T@Inv"
-  Variance of type argument "T_co@Class1" is incompatible with base class "Inv" (reportInvalidTypeArguments)
-generics_variance.py:82:18 - error: Type "T_contra@Class2" cannot be assigned to type variable "T@Inv"
-  Variance of type argument "T_contra@Class2" is incompatible with base class "Inv" (reportInvalidTypeArguments)
-generics_variance.py:94:20 - error: Type "T_contra@Co_Child3" cannot be assigned to type variable "T_co@Co"
-  Variance of type argument "T_contra@Co_Child3" is incompatible with base class "Co" (reportInvalidTypeArguments)
-generics_variance.py:106:28 - error: Type "T_co@Contra_Child3" cannot be assigned to type variable "T_contra@Contra"
-  Variance of type argument "T_co@Contra_Child3" is incompatible with base class "Contra" (reportInvalidTypeArguments)
-generics_variance.py:114:28 - error: Type "Co[T_co@Contra_Child5]" cannot be assigned to type variable "T_contra@Contra"
-  Variance of type argument "Co[T_co@Contra_Child5]" is incompatible with base class "Contra" (reportInvalidTypeArguments)
-generics_variance.py:127:20 - error: Type "T_co@CoContra_Child2" cannot be assigned to type variable "T_contra@CoContra"
-  Variance of type argument "T_co@CoContra_Child2" is incompatible with base class "CoContra" (reportInvalidTypeArguments)
-generics_variance.py:133:14 - error: Type "T_contra@CoContra_Child3" cannot be assigned to type variable "T_co@CoContra"
-  Variance of type argument "T_contra@CoContra_Child3" is incompatible with base class "CoContra" (reportInvalidTypeArguments)
-generics_variance.py:143:24 - error: Type "Co[T_co@CoContra_Child5]" cannot be assigned to type variable "T_contra@CoContra"
-  Variance of type argument "Co[T_co@CoContra_Child5]" is incompatible with base class "CoContra" (reportInvalidTypeArguments)
-generics_variance.py:164:33 - error: Type "Co[Contra[T_contra@CoToContraToContra]]" cannot be assigned to type variable "T_contra@Contra"
-  Variance of type argument "Co[Contra[T_contra@CoToContraToContra]]" is incompatible with base class "Contra" (reportInvalidTypeArguments)
-generics_variance.py:168:37 - error: Type "Contra[Contra[T_co@ContraToContraToContra]]" cannot be assigned to type variable "T_contra@Contra"
-  Variance of type argument "Contra[Contra[T_co@ContraToContraToContra]]" is incompatible with base class "Contra" (reportInvalidTypeArguments)
-generics_variance.py:192:43 - error: Could not specialize type "Contra_TA[T_contra@Contra_TA]"
->>>>>>> 3e6ace32
   Variance of type argument "Co_TA[Contra_TA[T_contra@CoToContraToContra_WithTA]]" is incompatible with "T_contra@Contra_TA"
 generics_variance.py:196:15 - error: Could not specialize type "Contra_TA[T_contra@Contra_TA]"
   Variance of type argument "Contra_TA[Contra_TA[T_co@ContraToContraToContra_WithTA]]" is incompatible with "T_contra@Contra_TA"
