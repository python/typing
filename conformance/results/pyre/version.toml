version = "pyre 0.9.19"
<<<<<<< HEAD
test_duration = 3.4
=======
test_duration = 3.2
>>>>>>> 4e5f6d3a
<|MERGE_RESOLUTION|>--- conflicted
+++ resolved
@@ -1,6 +1,2 @@
 version = "pyre 0.9.19"
-<<<<<<< HEAD
-test_duration = 3.4
-=======
-test_duration = 3.2
->>>>>>> 4e5f6d3a
+test_duration = 3.0