--- conflicted
+++ resolved
@@ -1,6 +1,2 @@
 version = "pyre 0.9.25"
-<<<<<<< HEAD
-test_duration = 7.4
-=======
-test_duration = 3.9
->>>>>>> e35ffb66
+test_duration = 7.4