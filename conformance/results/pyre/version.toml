<<<<<<< HEAD
version = "pyre 0.9.23"
test_duration = 9.1
=======
version = "pyre 0.9.22"
test_duration = 6.5
>>>>>>> b633be4d
<|MERGE_RESOLUTION|>--- conflicted
+++ resolved
@@ -1,7 +1,2 @@
-<<<<<<< HEAD
 version = "pyre 0.9.23"
 test_duration = 9.1
-=======
-version = "pyre 0.9.22"
-test_duration = 6.5
->>>>>>> b633be4d
