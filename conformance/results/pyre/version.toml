version = "pyre 0.9.23"
<<<<<<< HEAD
test_duration = 11.4
=======
test_duration = 10.7
>>>>>>> 3fc17d15
<|MERGE_RESOLUTION|>--- conflicted
+++ resolved
@@ -1,6 +1,2 @@
 version = "pyre 0.9.23"
-<<<<<<< HEAD
-test_duration = 11.4
-=======
-test_duration = 10.7
->>>>>>> 3fc17d15
+test_duration = 10.6