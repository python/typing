version = "pyre 0.9.23"
<<<<<<< HEAD
test_duration = 9.9
=======
test_duration = 6.6
>>>>>>> b806c041
<|MERGE_RESOLUTION|>--- conflicted
+++ resolved
@@ -1,6 +1,2 @@
 version = "pyre 0.9.23"
-<<<<<<< HEAD
-test_duration = 9.9
-=======
-test_duration = 6.6
->>>>>>> b806c041
+test_duration = 11.4