--- conflicted
+++ resolved
@@ -1,6 +1,2 @@
 version = "pytype 2024.10.11"
-<<<<<<< HEAD
-test_duration = 89.0
-=======
-test_duration = 31.3
->>>>>>> 3149e8ce
+test_duration = 31.3