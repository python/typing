--- conflicted
+++ resolved
@@ -1,6 +1,2 @@
 version = "pytype 2024.10.11"
-<<<<<<< HEAD
-test_duration = 30.8
-=======
-test_duration = 34.7
->>>>>>> f558518e
+test_duration = 34.7