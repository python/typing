--- conflicted
+++ resolved
@@ -1538,13 +1538,8 @@
 else:
     # fake names for the sake of static analysis
     ann_module = ann_module2 = ann_module3 = None
-<<<<<<< HEAD
-    A = B = CSub = G = CoolEmployee = CoolEmployeeWithDefault = XMeth = object
-    NoneAndForward = object
-=======
     A = B = CSub = G = CoolEmployee = CoolEmployeeWithDefault = object
-    XMeth = XRepr = object
->>>>>>> 58c86ad8
+    XMeth = XRepr = NoneAndForward = object
 
 gth = get_type_hints
 
