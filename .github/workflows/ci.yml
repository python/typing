name: Test and lint

on:
  push:
  pull_request:

permissions:
  contents: read

jobs:
  tests-27:
    name: Run tests (2.7)
    runs-on: ubuntu-latest

    steps:
      - uses: actions/checkout@v2

      - name: Set up Python
        uses: actions/setup-python@v2
        with:
          python-version: 2.7

      - name: Install dependencies
        run: |
          python -m pip install --upgrade pip
          pip install -r test-requirements.txt

      - name: Test typing
        run: pytest python2

      - name: Test typing_extensions
        run: |
<<<<<<< HEAD
          pip install -U .
=======
          pip install typing
>>>>>>> 9f0f1b62
          pytest typing_extensions/src_py2

  tests:
    name: Run tests

    strategy:
      fail-fast: false
      matrix:
        python-version: [3.10-dev, 3.9, 3.8, 3.7, 3.6]

    runs-on: ubuntu-latest

    steps:
      - uses: actions/checkout@v2

      - name: Set up Python
        uses: actions/setup-python@v2
        with:
          python-version: ${{ matrix.python-version }}

      - name: Load pip cache
        uses: actions/cache@v2
        with:
          path: ~/.cache/pip
          key: ${{ runner.os }}-pip-${{ hashFiles('**/test-requirements.txt') }}
          restore-keys: |
            ${{ runner.os }}-pip-

      - name: Install dependencies
        run: |
          pip install --upgrade pip
          pip install -r test-requirements.txt

      - name: Test typing_extensions
        run: pytest typing_extensions/src_py3

  linting:
    name: Lint

    runs-on: ubuntu-latest

    steps:
      - uses: actions/checkout@v2

      - name: Set up Python
        uses: actions/setup-python@v2
        with:
          python-version: 3.9

      - name: Load pip cache
        uses: actions/cache@v2
        with:
          path: ~/.cache/pip
          key: ${{ runner.os }}-pip-${{ hashFiles('**/test-requirements.txt') }}
          restore-keys: |
            ${{ runner.os }}-pip-

      - name: Install dependencies
        run: |
          pip install --upgrade pip
          pip install -r test-requirements.txt

      - name: Lint implementation
        run: flake8

      - name: Lint tests
        run: flake8 --config=.flake8-tests src/test_typing.py python2/test_typing.py typing_extensions/src_py2/test_typing_extensions.py typing_extensions/src_py3/test_typing_extensions.py<|MERGE_RESOLUTION|>--- conflicted
+++ resolved
@@ -30,11 +30,7 @@
 
       - name: Test typing_extensions
         run: |
-<<<<<<< HEAD
-          pip install -U .
-=======
           pip install typing
->>>>>>> 9f0f1b62
           pytest typing_extensions/src_py2
 
   tests:
