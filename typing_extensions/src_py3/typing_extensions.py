--- conflicted
+++ resolved
@@ -2046,104 +2046,7 @@
                 return self.__type__ == other.__type__
             return self is other
 
-<<<<<<< HEAD
     TypeGuard = _TypeGuard(_root=True)
-else:
-    class _TypeGuardMeta(typing.TypingMeta):
-        """Metaclass for TypeGuard"""
-
-        def __new__(cls, name, bases, namespace, tp=None, _root=False):
-            self = super().__new__(cls, name, bases, namespace, _root=_root)
-            if tp is not None:
-                self.__type__ = tp
-            return self
-
-        def __instancecheck__(self, obj):
-            raise TypeError("TypeGuard cannot be used with isinstance().")
-
-        def __subclasscheck__(self, cls):
-            raise TypeError("TypeGuard cannot be used with issubclass().")
-
-        def __getitem__(self, item):
-            cls = type(self)
-            if self.__type__ is not None:
-                raise TypeError('{} cannot be further subscripted'
-                                .format(cls.__name__[1:]))
-
-            param = typing._type_check(
-                item,
-                '{} accepts only single type.'.format(cls.__name__[1:]))
-            return cls(self.__name__, self.__bases__,
-                       dict(self.__dict__), tp=param, _root=True)
-
-        def _eval_type(self, globalns, localns):
-            new_tp = typing._eval_type(self.__type__, globalns, localns)
-            if new_tp == self.__type__:
-                return self
-            return type(self)(self.__name__, self.__bases__,
-                              dict(self.__dict__), tp=self.__type__,
-                              _root=True)
-
-        def __repr__(self):
-            r = super().__repr__()
-            if self.__type__ is not None:
-                r += '[{}]'.format(typing._type_repr(self.__type__))
-            return r
-
-        def __hash__(self):
-            return hash((type(self).__name__, self.__type__))
-
-        def __eq__(self, other):
-            if not hasattr(other, "__type__"):
-                return NotImplemented
-            if self.__type__ is not None:
-                return self.__type__ == other.__type__
-            return self is other
-
-    class TypeGuard(typing.Final, metaclass=_TypeGuardMeta, _root=True):
-        """Special typing form used to annotate the return type of a user-defined
-        type guard function.  ``TypeGuard`` only accepts a single type argument.
-        At runtime, functions marked this way should return a boolean.
-
-        ``TypeGuard`` aims to benefit *type narrowing* -- a technique used by static
-        type checkers to determine a more precise type of an expression within a
-        program's code flow.  Usually type narrowing is done by analyzing
-        conditional code flow and applying the narrowing to a block of code.  The
-        conditional expression here is sometimes referred to as a "type guard".
-
-        Sometimes it would be convenient to use a user-defined boolean function
-        as a type guard.  Such a function should use ``TypeGuard[...]`` as its
-        return type to alert static type checkers to this intention.
-
-        Using  ``-> TypeGuard`` tells the static type checker that for a given
-        function:
-
-        1. The return value is a boolean.
-        2. If the return value is ``True``, the type of its argument
-        is the type inside ``TypeGuard``.
-
-        For example::
-
-            def is_str(val: Union[str, float]):
-                # "isinstance" type guard
-                if isinstance(val, str):
-                    # Type of ``val`` is narrowed to ``str``
-                    ...
-                else:
-                    # Else, type of ``val`` is narrowed to ``float``.
-                    ...
-
-        Strict type narrowing is not enforced -- ``TypeB`` need not be a narrower
-        form of ``TypeA`` (it can even be a wider form) and this may lead to
-        type-unsafe results.  The main reason is to allow for things like
-        narrowing ``List[object]`` to ``List[str]`` even though the latter is not
-        a subtype of the former, since ``List`` is invariant.  The responsibility of
-        writing type-safe type guards is left to the user.
-
-        ``TypeGuard`` also works with type variables.  For more information, see
-        PEP 647 (User-Defined Type Guards).
-        """
-        __type__ = None
 
 
 if hasattr(typing, "Self"):
@@ -2214,7 +2117,4 @@
         def __subclasscheck__(self, cls):
             raise TypeError(f"{self} cannot be used with issubclass().")
 
-    Self = _Self(_root=True)
-=======
-    TypeGuard = _TypeGuard(_root=True)
->>>>>>> 69929841
+    Self = _Self(_root=True)