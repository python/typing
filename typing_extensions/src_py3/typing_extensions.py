import abc
import collections
import collections.abc
import operator
import sys
import typing

# After PEP 560, internal typing API was substantially reworked.
# This is especially important for Protocol class which uses internal APIs
# quite extensively.
PEP_560 = sys.version_info[:3] >= (3, 7, 0)

if PEP_560:
    GenericMeta = type
else:
    # 3.6
    from typing import GenericMeta, _type_vars  # noqa

# The two functions below are copies of typing internal helpers.
# They are needed by _ProtocolMeta


def _no_slots_copy(dct):
    dict_copy = dict(dct)
    if '__slots__' in dict_copy:
        for slot in dict_copy['__slots__']:
            dict_copy.pop(slot, None)
    return dict_copy


def _check_generic(cls, parameters):
    if not cls.__parameters__:
        raise TypeError(f"{cls} is not a generic class")
    alen = len(parameters)
    elen = len(cls.__parameters__)
    if alen != elen:
        raise TypeError(f"Too {'many' if alen > elen else 'few'} arguments for {cls};"
                        f" actual {alen}, expected {elen}")


# Please keep __all__ alphabetized within each category.
__all__ = [
    # Super-special typing primitives.
    'ClassVar',
    'Concatenate',
    'Final',
    'ParamSpec',
    'Self',
    'Type',

    # ABCs (from collections.abc).
    'Awaitable',
    'AsyncIterator',
    'AsyncIterable',
    'Coroutine',
    'AsyncGenerator',
    'AsyncContextManager',
    'ChainMap',

    # Concrete collection types.
    'ContextManager',
    'Counter',
    'Deque',
    'DefaultDict',
    'OrderedDict',
    'TypedDict',

    # Structural checks, a.k.a. protocols.
    'SupportsIndex',

    # One-off things.
    'Annotated',
    'final',
    'IntVar',
    'Literal',
    'NewType',
    'overload',
    'Protocol',
    'runtime',
    'runtime_checkable',
    'Text',
    'TypeAlias',
    'TypeGuard',
    'TYPE_CHECKING',
]

if PEP_560:
    __all__.extend(["get_args", "get_origin", "get_type_hints"])

# 3.6.2+
if hasattr(typing, 'NoReturn'):
    NoReturn = typing.NoReturn
# 3.6.0-3.6.1
else:
    class _NoReturn(typing._FinalTypingBase, _root=True):
        """Special type indicating functions that never return.
        Example::

          from typing import NoReturn

          def stop() -> NoReturn:
              raise Exception('no way')

        This type is invalid in other positions, e.g., ``List[NoReturn]``
        will fail in static type checkers.
        """
        __slots__ = ()

        def __instancecheck__(self, obj):
            raise TypeError("NoReturn cannot be used with isinstance().")

        def __subclasscheck__(self, cls):
            raise TypeError("NoReturn cannot be used with issubclass().")

    NoReturn = _NoReturn(_root=True)

# Some unconstrained type variables.  These are used by the container types.
# (These are not for export.)
T = typing.TypeVar('T')  # Any type.
KT = typing.TypeVar('KT')  # Key type.
VT = typing.TypeVar('VT')  # Value type.
T_co = typing.TypeVar('T_co', covariant=True)  # Any type covariant containers.
T_contra = typing.TypeVar('T_contra', contravariant=True)  # Ditto contravariant.

ClassVar = typing.ClassVar

# On older versions of typing there is an internal class named "Final".
# 3.8+
if hasattr(typing, 'Final') and sys.version_info[:2] >= (3, 7):
    Final = typing.Final
# 3.7
elif sys.version_info[:2] >= (3, 7):
    class _FinalForm(typing._SpecialForm, _root=True):

        def __repr__(self):
            return 'typing_extensions.' + self._name

        def __getitem__(self, parameters):
            item = typing._type_check(parameters,
                                      f'{self._name} accepts only single type')
            return typing._GenericAlias(self, (item,))

    Final = _FinalForm('Final',
                       doc="""A special typing construct to indicate that a name
                       cannot be re-assigned or overridden in a subclass.
                       For example:

                           MAX_SIZE: Final = 9000
                           MAX_SIZE += 1  # Error reported by type checker

                           class Connection:
                               TIMEOUT: Final[int] = 10
                           class FastConnector(Connection):
                               TIMEOUT = 1  # Error reported by type checker

                       There is no runtime checking of these properties.""")
# 3.6
else:
    class _Final(typing._FinalTypingBase, _root=True):
        """A special typing construct to indicate that a name
        cannot be re-assigned or overridden in a subclass.
        For example:

            MAX_SIZE: Final = 9000
            MAX_SIZE += 1  # Error reported by type checker

            class Connection:
                TIMEOUT: Final[int] = 10
            class FastConnector(Connection):
                TIMEOUT = 1  # Error reported by type checker

        There is no runtime checking of these properties.
        """

        __slots__ = ('__type__',)

        def __init__(self, tp=None, **kwds):
            self.__type__ = tp

        def __getitem__(self, item):
            cls = type(self)
            if self.__type__ is None:
                return cls(typing._type_check(item,
                           f'{cls.__name__[1:]} accepts only single type.'),
                           _root=True)
            raise TypeError(f'{cls.__name__[1:]} cannot be further subscripted')

        def _eval_type(self, globalns, localns):
            new_tp = typing._eval_type(self.__type__, globalns, localns)
            if new_tp == self.__type__:
                return self
            return type(self)(new_tp, _root=True)

        def __repr__(self):
            r = super().__repr__()
            if self.__type__ is not None:
                r += f'[{typing._type_repr(self.__type__)}]'
            return r

        def __hash__(self):
            return hash((type(self).__name__, self.__type__))

        def __eq__(self, other):
            if not isinstance(other, _Final):
                return NotImplemented
            if self.__type__ is not None:
                return self.__type__ == other.__type__
            return self is other

    Final = _Final(_root=True)


# 3.8+
if hasattr(typing, 'final'):
    final = typing.final
# 3.6-3.7
else:
    def final(f):
        """This decorator can be used to indicate to type checkers that
        the decorated method cannot be overridden, and decorated class
        cannot be subclassed. For example:

            class Base:
                @final
                def done(self) -> None:
                    ...
            class Sub(Base):
                def done(self) -> None:  # Error reported by type checker
                    ...
            @final
            class Leaf:
                ...
            class Other(Leaf):  # Error reported by type checker
                ...

        There is no runtime checking of these properties.
        """
        return f


def IntVar(name):
    return typing.TypeVar(name)


# 3.8+:
if hasattr(typing, 'Literal'):
    Literal = typing.Literal
# 3.7:
elif sys.version_info[:2] >= (3, 7):
    class _LiteralForm(typing._SpecialForm, _root=True):

        def __repr__(self):
            return 'typing_extensions.' + self._name

        def __getitem__(self, parameters):
            return typing._GenericAlias(self, parameters)

    Literal = _LiteralForm('Literal',
                           doc="""A type that can be used to indicate to type checkers
                           that the corresponding value has a value literally equivalent
                           to the provided parameter. For example:

                               var: Literal[4] = 4

                           The type checker understands that 'var' is literally equal to
                           the value 4 and no other value.

                           Literal[...] cannot be subclassed. There is no runtime
                           checking verifying that the parameter is actually a value
                           instead of a type.""")
# 3.6:
else:
    class _Literal(typing._FinalTypingBase, _root=True):
        """A type that can be used to indicate to type checkers that the
        corresponding value has a value literally equivalent to the
        provided parameter. For example:

            var: Literal[4] = 4

        The type checker understands that 'var' is literally equal to the
        value 4 and no other value.

        Literal[...] cannot be subclassed. There is no runtime checking
        verifying that the parameter is actually a value instead of a type.
        """

        __slots__ = ('__values__',)

        def __init__(self, values=None, **kwds):
            self.__values__ = values

        def __getitem__(self, values):
            cls = type(self)
            if self.__values__ is None:
                if not isinstance(values, tuple):
                    values = (values,)
                return cls(values, _root=True)
            raise TypeError(f'{cls.__name__[1:]} cannot be further subscripted')

        def _eval_type(self, globalns, localns):
            return self

        def __repr__(self):
            r = super().__repr__()
            if self.__values__ is not None:
                r += f'[{", ".join(map(typing._type_repr, self.__values__))}]'
            return r

        def __hash__(self):
            return hash((type(self).__name__, self.__values__))

        def __eq__(self, other):
            if not isinstance(other, _Literal):
                return NotImplemented
            if self.__values__ is not None:
                return self.__values__ == other.__values__
            return self is other

    Literal = _Literal(_root=True)


_overload_dummy = typing._overload_dummy  # noqa
overload = typing.overload


# This is not a real generic class.  Don't use outside annotations.
Type = typing.Type

# Various ABCs mimicking those in collections.abc.
# A few are simply re-exported for completeness.


class _ExtensionsGenericMeta(GenericMeta):
    def __subclasscheck__(self, subclass):
        """This mimics a more modern GenericMeta.__subclasscheck__() logic
        (that does not have problems with recursion) to work around interactions
        between collections, typing, and typing_extensions on older
        versions of Python, see https://github.com/python/typing/issues/501.
        """
        if self.__origin__ is not None:
            if sys._getframe(1).f_globals['__name__'] not in ['abc', 'functools']:
                raise TypeError("Parameterized generics cannot be used with class "
                                "or instance checks")
            return False
        if not self.__extra__:
            return super().__subclasscheck__(subclass)
        res = self.__extra__.__subclasshook__(subclass)
        if res is not NotImplemented:
            return res
        if self.__extra__ in subclass.__mro__:
            return True
        for scls in self.__extra__.__subclasses__():
            if isinstance(scls, GenericMeta):
                continue
            if issubclass(subclass, scls):
                return True
        return False


Awaitable = typing.Awaitable
Coroutine = typing.Coroutine
AsyncIterable = typing.AsyncIterable
AsyncIterator = typing.AsyncIterator

# 3.6.1+
if hasattr(typing, 'Deque'):
    Deque = typing.Deque
# 3.6.0
else:
    class Deque(collections.deque, typing.MutableSequence[T],
                metaclass=_ExtensionsGenericMeta,
                extra=collections.deque):
        __slots__ = ()

        def __new__(cls, *args, **kwds):
            if cls._gorg is Deque:
                return collections.deque(*args, **kwds)
            return typing._generic_new(collections.deque, cls, *args, **kwds)

ContextManager = typing.ContextManager
# 3.6.2+
if hasattr(typing, 'AsyncContextManager'):
    AsyncContextManager = typing.AsyncContextManager
# 3.6.0-3.6.1
else:
    from _collections_abc import _check_methods as _check_methods_in_mro  # noqa

    class AsyncContextManager(typing.Generic[T_co]):
        __slots__ = ()

        async def __aenter__(self):
            return self

        @abc.abstractmethod
        async def __aexit__(self, exc_type, exc_value, traceback):
            return None

        @classmethod
        def __subclasshook__(cls, C):
            if cls is AsyncContextManager:
                return _check_methods_in_mro(C, "__aenter__", "__aexit__")
            return NotImplemented

DefaultDict = typing.DefaultDict

# 3.7.2+
if hasattr(typing, 'OrderedDict'):
    OrderedDict = typing.OrderedDict
# 3.7.0-3.7.2
elif (3, 7, 0) <= sys.version_info[:3] < (3, 7, 2):
    OrderedDict = typing._alias(collections.OrderedDict, (KT, VT))
# 3.6
else:
    class OrderedDict(collections.OrderedDict, typing.MutableMapping[KT, VT],
                      metaclass=_ExtensionsGenericMeta,
                      extra=collections.OrderedDict):

        __slots__ = ()

        def __new__(cls, *args, **kwds):
            if cls._gorg is OrderedDict:
                return collections.OrderedDict(*args, **kwds)
            return typing._generic_new(collections.OrderedDict, cls, *args, **kwds)

# 3.6.2+
if hasattr(typing, 'Counter'):
    Counter = typing.Counter
# 3.6.0-3.6.1
else:
    class Counter(collections.Counter,
                  typing.Dict[T, int],
                  metaclass=_ExtensionsGenericMeta, extra=collections.Counter):

        __slots__ = ()

        def __new__(cls, *args, **kwds):
            if cls._gorg is Counter:
                return collections.Counter(*args, **kwds)
            return typing._generic_new(collections.Counter, cls, *args, **kwds)

# 3.6.1+
if hasattr(typing, 'ChainMap'):
    ChainMap = typing.ChainMap
elif hasattr(collections, 'ChainMap'):
    class ChainMap(collections.ChainMap, typing.MutableMapping[KT, VT],
                   metaclass=_ExtensionsGenericMeta,
                   extra=collections.ChainMap):

        __slots__ = ()

        def __new__(cls, *args, **kwds):
            if cls._gorg is ChainMap:
                return collections.ChainMap(*args, **kwds)
            return typing._generic_new(collections.ChainMap, cls, *args, **kwds)

# 3.6.1+
if hasattr(typing, 'AsyncGenerator'):
    AsyncGenerator = typing.AsyncGenerator
# 3.6.0
else:
    class AsyncGenerator(AsyncIterator[T_co], typing.Generic[T_co, T_contra],
                         metaclass=_ExtensionsGenericMeta,
                         extra=collections.abc.AsyncGenerator):
        __slots__ = ()

NewType = typing.NewType
Text = typing.Text
TYPE_CHECKING = typing.TYPE_CHECKING


def _gorg(cls):
    """This function exists for compatibility with old typing versions."""
    assert isinstance(cls, GenericMeta)
    if hasattr(cls, '_gorg'):
        return cls._gorg
    while cls.__origin__ is not None:
        cls = cls.__origin__
    return cls


_PROTO_WHITELIST = ['Callable', 'Awaitable',
                    'Iterable', 'Iterator', 'AsyncIterable', 'AsyncIterator',
                    'Hashable', 'Sized', 'Container', 'Collection', 'Reversible',
                    'ContextManager', 'AsyncContextManager']


def _get_protocol_attrs(cls):
    attrs = set()
    for base in cls.__mro__[:-1]:  # without object
        if base.__name__ in ('Protocol', 'Generic'):
            continue
        annotations = getattr(base, '__annotations__', {})
        for attr in list(base.__dict__.keys()) + list(annotations.keys()):
            if (not attr.startswith('_abc_') and attr not in (
                    '__abstractmethods__', '__annotations__', '__weakref__',
                    '_is_protocol', '_is_runtime_protocol', '__dict__',
                    '__args__', '__slots__',
                    '__next_in_mro__', '__parameters__', '__origin__',
                    '__orig_bases__', '__extra__', '__tree_hash__',
                    '__doc__', '__subclasshook__', '__init__', '__new__',
                    '__module__', '_MutableMapping__marker', '_gorg')):
                attrs.add(attr)
    return attrs


def _is_callable_members_only(cls):
    return all(callable(getattr(cls, attr, None)) for attr in _get_protocol_attrs(cls))


# 3.8+
if hasattr(typing, 'Protocol'):
    Protocol = typing.Protocol
# 3.7
elif PEP_560:
    from typing import _collect_type_vars  # noqa

    def _no_init(self, *args, **kwargs):
        if type(self)._is_protocol:
            raise TypeError('Protocols cannot be instantiated')

    class _ProtocolMeta(abc.ABCMeta):
        # This metaclass is a bit unfortunate and exists only because of the lack
        # of __instancehook__.
        def __instancecheck__(cls, instance):
            # We need this method for situations where attributes are
            # assigned in __init__.
            if ((not getattr(cls, '_is_protocol', False) or
                 _is_callable_members_only(cls)) and
                    issubclass(instance.__class__, cls)):
                return True
            if cls._is_protocol:
                if all(hasattr(instance, attr) and
                       (not callable(getattr(cls, attr, None)) or
                        getattr(instance, attr) is not None)
                       for attr in _get_protocol_attrs(cls)):
                    return True
            return super().__instancecheck__(instance)

    class Protocol(metaclass=_ProtocolMeta):
        # There is quite a lot of overlapping code with typing.Generic.
        # Unfortunately it is hard to avoid this while these live in two different
        # modules. The duplicated code will be removed when Protocol is moved to typing.
        """Base class for protocol classes. Protocol classes are defined as::

            class Proto(Protocol):
                def meth(self) -> int:
                    ...

        Such classes are primarily used with static type checkers that recognize
        structural subtyping (static duck-typing), for example::

            class C:
                def meth(self) -> int:
                    return 0

            def func(x: Proto) -> int:
                return x.meth()

            func(C())  # Passes static type check

        See PEP 544 for details. Protocol classes decorated with
        @typing_extensions.runtime act as simple-minded runtime protocol that checks
        only the presence of given attributes, ignoring their type signatures.

        Protocol classes can be generic, they are defined as::

            class GenProto(Protocol[T]):
                def meth(self) -> T:
                    ...
        """
        __slots__ = ()
        _is_protocol = True

        def __new__(cls, *args, **kwds):
            if cls is Protocol:
                raise TypeError("Type Protocol cannot be instantiated; "
                                "it can only be used as a base class")
            return super().__new__(cls)

        @typing._tp_cache
        def __class_getitem__(cls, params):
            if not isinstance(params, tuple):
                params = (params,)
            if not params and cls is not typing.Tuple:
                raise TypeError(
                    f"Parameter list to {cls.__qualname__}[...] cannot be empty")
            msg = "Parameters to generic types must be types."
            params = tuple(typing._type_check(p, msg) for p in params)  # noqa
            if cls is Protocol:
                # Generic can only be subscripted with unique type variables.
                if not all(isinstance(p, typing.TypeVar) for p in params):
                    i = 0
                    while isinstance(params[i], typing.TypeVar):
                        i += 1
                    raise TypeError(
                        "Parameters to Protocol[...] must all be type variables."
                        f" Parameter {i + 1} is {params[i]}")
                if len(set(params)) != len(params):
                    raise TypeError(
                        "Parameters to Protocol[...] must all be unique")
            else:
                # Subscripting a regular Generic subclass.
                _check_generic(cls, params)
            return typing._GenericAlias(cls, params)

        def __init_subclass__(cls, *args, **kwargs):
            tvars = []
            if '__orig_bases__' in cls.__dict__:
                error = typing.Generic in cls.__orig_bases__
            else:
                error = typing.Generic in cls.__bases__
            if error:
                raise TypeError("Cannot inherit from plain Generic")
            if '__orig_bases__' in cls.__dict__:
                tvars = _collect_type_vars(cls.__orig_bases__)
                # Look for Generic[T1, ..., Tn] or Protocol[T1, ..., Tn].
                # If found, tvars must be a subset of it.
                # If not found, tvars is it.
                # Also check for and reject plain Generic,
                # and reject multiple Generic[...] and/or Protocol[...].
                gvars = None
                for base in cls.__orig_bases__:
                    if (isinstance(base, typing._GenericAlias) and
                            base.__origin__ in (typing.Generic, Protocol)):
                        # for error messages
                        the_base = base.__origin__.__name__
                        if gvars is not None:
                            raise TypeError(
                                "Cannot inherit from Generic[...]"
                                " and/or Protocol[...] multiple types.")
                        gvars = base.__parameters__
                if gvars is None:
                    gvars = tvars
                else:
                    tvarset = set(tvars)
                    gvarset = set(gvars)
                    if not tvarset <= gvarset:
                        s_vars = ', '.join(str(t) for t in tvars if t not in gvarset)
                        s_args = ', '.join(str(g) for g in gvars)
                        raise TypeError(f"Some type variables ({s_vars}) are"
                                        f" not listed in {the_base}[{s_args}]")
                    tvars = gvars
            cls.__parameters__ = tuple(tvars)

            # Determine if this is a protocol or a concrete subclass.
            if not cls.__dict__.get('_is_protocol', None):
                cls._is_protocol = any(b is Protocol for b in cls.__bases__)

            # Set (or override) the protocol subclass hook.
            def _proto_hook(other):
                if not cls.__dict__.get('_is_protocol', None):
                    return NotImplemented
                if not getattr(cls, '_is_runtime_protocol', False):
                    if sys._getframe(2).f_globals['__name__'] in ['abc', 'functools']:
                        return NotImplemented
                    raise TypeError("Instance and class checks can only be used with"
                                    " @runtime protocols")
                if not _is_callable_members_only(cls):
                    if sys._getframe(2).f_globals['__name__'] in ['abc', 'functools']:
                        return NotImplemented
                    raise TypeError("Protocols with non-method members"
                                    " don't support issubclass()")
                if not isinstance(other, type):
                    # Same error as for issubclass(1, int)
                    raise TypeError('issubclass() arg 1 must be a class')
                for attr in _get_protocol_attrs(cls):
                    for base in other.__mro__:
                        if attr in base.__dict__:
                            if base.__dict__[attr] is None:
                                return NotImplemented
                            break
                        annotations = getattr(base, '__annotations__', {})
                        if (isinstance(annotations, typing.Mapping) and
                                attr in annotations and
                                isinstance(other, _ProtocolMeta) and
                                other._is_protocol):
                            break
                    else:
                        return NotImplemented
                return True
            if '__subclasshook__' not in cls.__dict__:
                cls.__subclasshook__ = _proto_hook

            # We have nothing more to do for non-protocols.
            if not cls._is_protocol:
                return

            # Check consistency of bases.
            for base in cls.__bases__:
                if not (base in (object, typing.Generic) or
                        base.__module__ == 'collections.abc' and
                        base.__name__ in _PROTO_WHITELIST or
                        isinstance(base, _ProtocolMeta) and base._is_protocol):
                    raise TypeError('Protocols can only inherit from other'
                                    f' protocols, got {repr(base)}')
            cls.__init__ = _no_init
# 3.6
else:
    from typing import _next_in_mro, _type_check  # noqa

    def _no_init(self, *args, **kwargs):
        if type(self)._is_protocol:
            raise TypeError('Protocols cannot be instantiated')

    class _ProtocolMeta(GenericMeta):
        """Internal metaclass for Protocol.

        This exists so Protocol classes can be generic without deriving
        from Generic.
        """
        def __new__(cls, name, bases, namespace,
                    tvars=None, args=None, origin=None, extra=None, orig_bases=None):
            # This is just a version copied from GenericMeta.__new__ that
            # includes "Protocol" special treatment. (Comments removed for brevity.)
            assert extra is None  # Protocols should not have extra
            if tvars is not None:
                assert origin is not None
                assert all(isinstance(t, typing.TypeVar) for t in tvars), tvars
            else:
                tvars = _type_vars(bases)
                gvars = None
                for base in bases:
                    if base is typing.Generic:
                        raise TypeError("Cannot inherit from plain Generic")
                    if (isinstance(base, GenericMeta) and
                            base.__origin__ in (typing.Generic, Protocol)):
                        if gvars is not None:
                            raise TypeError(
                                "Cannot inherit from Generic[...] or"
                                " Protocol[...] multiple times.")
                        gvars = base.__parameters__
                if gvars is None:
                    gvars = tvars
                else:
                    tvarset = set(tvars)
                    gvarset = set(gvars)
                    if not tvarset <= gvarset:
                        s_vars = ", ".join(str(t) for t in tvars if t not in gvarset)
                        s_args = ", ".join(str(g) for g in gvars)
                        cls_name = "Generic" if any(b.__origin__ is typing.Generic
                                                    for b in bases) else "Protocol"
                        raise TypeError(f"Some type variables ({s_vars}) are"
                                        f" not listed in {cls_name}[{s_args}]")
                    tvars = gvars

            initial_bases = bases
            if (extra is not None and type(extra) is abc.ABCMeta and
                    extra not in bases):
                bases = (extra,) + bases
            bases = tuple(_gorg(b) if isinstance(b, GenericMeta) else b
                          for b in bases)
            if any(isinstance(b, GenericMeta) and b is not typing.Generic for b in bases):
                bases = tuple(b for b in bases if b is not typing.Generic)
            namespace.update({'__origin__': origin, '__extra__': extra})
            self = super(GenericMeta, cls).__new__(cls, name, bases, namespace,
                                                   _root=True)
            super(GenericMeta, self).__setattr__('_gorg',
                                                 self if not origin else
                                                 _gorg(origin))
            self.__parameters__ = tvars
            self.__args__ = tuple(... if a is typing._TypingEllipsis else
                                  () if a is typing._TypingEmpty else
                                  a for a in args) if args else None
            self.__next_in_mro__ = _next_in_mro(self)
            if orig_bases is None:
                self.__orig_bases__ = initial_bases
            elif origin is not None:
                self._abc_registry = origin._abc_registry
                self._abc_cache = origin._abc_cache
            if hasattr(self, '_subs_tree'):
                self.__tree_hash__ = (hash(self._subs_tree()) if origin else
                                      super(GenericMeta, self).__hash__())
            return self

        def __init__(cls, *args, **kwargs):
            super().__init__(*args, **kwargs)
            if not cls.__dict__.get('_is_protocol', None):
                cls._is_protocol = any(b is Protocol or
                                       isinstance(b, _ProtocolMeta) and
                                       b.__origin__ is Protocol
                                       for b in cls.__bases__)
            if cls._is_protocol:
                for base in cls.__mro__[1:]:
                    if not (base in (object, typing.Generic) or
                            base.__module__ == 'collections.abc' and
                            base.__name__ in _PROTO_WHITELIST or
                            isinstance(base, typing.TypingMeta) and base._is_protocol or
                            isinstance(base, GenericMeta) and
                            base.__origin__ is typing.Generic):
                        raise TypeError(f'Protocols can only inherit from other'
                                        f' protocols, got {repr(base)}')

                cls.__init__ = _no_init

            def _proto_hook(other):
                if not cls.__dict__.get('_is_protocol', None):
                    return NotImplemented
                if not isinstance(other, type):
                    # Same error as for issubclass(1, int)
                    raise TypeError('issubclass() arg 1 must be a class')
                for attr in _get_protocol_attrs(cls):
                    for base in other.__mro__:
                        if attr in base.__dict__:
                            if base.__dict__[attr] is None:
                                return NotImplemented
                            break
                        annotations = getattr(base, '__annotations__', {})
                        if (isinstance(annotations, typing.Mapping) and
                                attr in annotations and
                                isinstance(other, _ProtocolMeta) and
                                other._is_protocol):
                            break
                    else:
                        return NotImplemented
                return True
            if '__subclasshook__' not in cls.__dict__:
                cls.__subclasshook__ = _proto_hook

        def __instancecheck__(self, instance):
            # We need this method for situations where attributes are
            # assigned in __init__.
            if ((not getattr(self, '_is_protocol', False) or
                    _is_callable_members_only(self)) and
                    issubclass(instance.__class__, self)):
                return True
            if self._is_protocol:
                if all(hasattr(instance, attr) and
                        (not callable(getattr(self, attr, None)) or
                         getattr(instance, attr) is not None)
                        for attr in _get_protocol_attrs(self)):
                    return True
            return super(GenericMeta, self).__instancecheck__(instance)

        def __subclasscheck__(self, cls):
            if self.__origin__ is not None:
                if sys._getframe(1).f_globals['__name__'] not in ['abc', 'functools']:
                    raise TypeError("Parameterized generics cannot be used with class "
                                    "or instance checks")
                return False
            if (self.__dict__.get('_is_protocol', None) and
                    not self.__dict__.get('_is_runtime_protocol', None)):
                if sys._getframe(1).f_globals['__name__'] in ['abc',
                                                              'functools',
                                                              'typing']:
                    return False
                raise TypeError("Instance and class checks can only be used with"
                                " @runtime protocols")
            if (self.__dict__.get('_is_runtime_protocol', None) and
                    not _is_callable_members_only(self)):
                if sys._getframe(1).f_globals['__name__'] in ['abc',
                                                              'functools',
                                                              'typing']:
                    return super(GenericMeta, self).__subclasscheck__(cls)
                raise TypeError("Protocols with non-method members"
                                " don't support issubclass()")
            return super(GenericMeta, self).__subclasscheck__(cls)

        @typing._tp_cache
        def __getitem__(self, params):
            # We also need to copy this from GenericMeta.__getitem__ to get
            # special treatment of "Protocol". (Comments removed for brevity.)
            if not isinstance(params, tuple):
                params = (params,)
            if not params and _gorg(self) is not typing.Tuple:
                raise TypeError(
                    f"Parameter list to {self.__qualname__}[...] cannot be empty")
            msg = "Parameters to generic types must be types."
            params = tuple(_type_check(p, msg) for p in params)
            if self in (typing.Generic, Protocol):
                if not all(isinstance(p, typing.TypeVar) for p in params):
                    raise TypeError(
                        f"Parameters to {repr(self)}[...] must all be type variables")
                if len(set(params)) != len(params):
                    raise TypeError(
                        f"Parameters to {repr(self)}[...] must all be unique")
                tvars = params
                args = params
            elif self in (typing.Tuple, typing.Callable):
                tvars = _type_vars(params)
                args = params
            elif self.__origin__ in (typing.Generic, Protocol):
                raise TypeError(f"Cannot subscript already-subscripted {repr(self)}")
            else:
                _check_generic(self, params)
                tvars = _type_vars(params)
                args = params

            prepend = (self,) if self.__origin__ is None else ()
            return self.__class__(self.__name__,
                                  prepend + self.__bases__,
                                  _no_slots_copy(self.__dict__),
                                  tvars=tvars,
                                  args=args,
                                  origin=self,
                                  extra=self.__extra__,
                                  orig_bases=self.__orig_bases__)

    class Protocol(metaclass=_ProtocolMeta):
        """Base class for protocol classes. Protocol classes are defined as::

          class Proto(Protocol):
              def meth(self) -> int:
                  ...

        Such classes are primarily used with static type checkers that recognize
        structural subtyping (static duck-typing), for example::

          class C:
              def meth(self) -> int:
                  return 0

          def func(x: Proto) -> int:
              return x.meth()

          func(C())  # Passes static type check

        See PEP 544 for details. Protocol classes decorated with
        @typing_extensions.runtime act as simple-minded runtime protocol that checks
        only the presence of given attributes, ignoring their type signatures.

        Protocol classes can be generic, they are defined as::

          class GenProto(Protocol[T]):
              def meth(self) -> T:
                  ...
        """
        __slots__ = ()
        _is_protocol = True

        def __new__(cls, *args, **kwds):
            if _gorg(cls) is Protocol:
                raise TypeError("Type Protocol cannot be instantiated; "
                                "it can be used only as a base class")
            return typing._generic_new(cls.__next_in_mro__, cls, *args, **kwds)


# 3.8+
if hasattr(typing, 'runtime_checkable'):
    runtime_checkable = typing.runtime_checkable
# 3.6-3.7
else:
    def runtime_checkable(cls):
        """Mark a protocol class as a runtime protocol, so that it
        can be used with isinstance() and issubclass(). Raise TypeError
        if applied to a non-protocol class.

        This allows a simple-minded structural check very similar to the
        one-offs in collections.abc such as Hashable.
        """
        if not isinstance(cls, _ProtocolMeta) or not cls._is_protocol:
            raise TypeError('@runtime_checkable can be only applied to protocol classes,'
                            f' got {cls!r}')
        cls._is_runtime_protocol = True
        return cls


# Exists for backwards compatibility.
runtime = runtime_checkable


# 3.8+
if hasattr(typing, 'SupportsIndex'):
    SupportsIndex = typing.SupportsIndex
# 3.6-3.7
else:
    @runtime_checkable
    class SupportsIndex(Protocol):
        __slots__ = ()

        @abc.abstractmethod
        def __index__(self) -> int:
            pass


if sys.version_info >= (3, 9, 2):
    # The standard library TypedDict in Python 3.8 does not store runtime information
    # about which (if any) keys are optional.  See https://bugs.python.org/issue38834
    # The standard library TypedDict in Python 3.9.0/1 does not honour the "total"
    # keyword with old-style TypedDict().  See https://bugs.python.org/issue42059
    TypedDict = typing.TypedDict
else:
    def _check_fails(cls, other):
        try:
            if sys._getframe(1).f_globals['__name__'] not in ['abc',
                                                              'functools',
                                                              'typing']:
                # Typed dicts are only for static structural subtyping.
                raise TypeError('TypedDict does not support instance and class checks')
        except (AttributeError, ValueError):
            pass
        return False

    def _dict_new(*args, **kwargs):
        if not args:
            raise TypeError('TypedDict.__new__(): not enough arguments')
        _, args = args[0], args[1:]  # allow the "cls" keyword be passed
        return dict(*args, **kwargs)

    _dict_new.__text_signature__ = '($cls, _typename, _fields=None, /, **kwargs)'

    def _typeddict_new(*args, total=True, **kwargs):
        if not args:
            raise TypeError('TypedDict.__new__(): not enough arguments')
        _, args = args[0], args[1:]  # allow the "cls" keyword be passed
        if args:
            typename, args = args[0], args[1:]  # allow the "_typename" keyword be passed
        elif '_typename' in kwargs:
            typename = kwargs.pop('_typename')
            import warnings
            warnings.warn("Passing '_typename' as keyword argument is deprecated",
                          DeprecationWarning, stacklevel=2)
        else:
            raise TypeError("TypedDict.__new__() missing 1 required positional "
                            "argument: '_typename'")
        if args:
            try:
                fields, = args  # allow the "_fields" keyword be passed
            except ValueError:
                raise TypeError('TypedDict.__new__() takes from 2 to 3 '
                                f'positional arguments but {len(args) + 2} '
                                'were given')
        elif '_fields' in kwargs and len(kwargs) == 1:
            fields = kwargs.pop('_fields')
            import warnings
            warnings.warn("Passing '_fields' as keyword argument is deprecated",
                          DeprecationWarning, stacklevel=2)
        else:
            fields = None

        if fields is None:
            fields = kwargs
        elif kwargs:
            raise TypeError("TypedDict takes either a dict or keyword arguments,"
                            " but not both")

        ns = {'__annotations__': dict(fields)}
        try:
            # Setting correct module is necessary to make typed dict classes pickleable.
            ns['__module__'] = sys._getframe(1).f_globals.get('__name__', '__main__')
        except (AttributeError, ValueError):
            pass

        return _TypedDictMeta(typename, (), ns, total=total)

    _typeddict_new.__text_signature__ = ('($cls, _typename, _fields=None,'
                                         ' /, *, total=True, **kwargs)')

    class _TypedDictMeta(type):
        def __init__(cls, name, bases, ns, total=True):
            super().__init__(name, bases, ns)

        def __new__(cls, name, bases, ns, total=True):
            # Create new typed dict class object.
            # This method is called directly when TypedDict is subclassed,
            # or via _typeddict_new when TypedDict is instantiated. This way
            # TypedDict supports all three syntaxes described in its docstring.
            # Subclasses and instances of TypedDict return actual dictionaries
            # via _dict_new.
            ns['__new__'] = _typeddict_new if name == 'TypedDict' else _dict_new
            tp_dict = super().__new__(cls, name, (dict,), ns)

            annotations = {}
            own_annotations = ns.get('__annotations__', {})
            own_annotation_keys = set(own_annotations.keys())
            msg = "TypedDict('Name', {f0: t0, f1: t1, ...}); each t must be a type"
            own_annotations = {
                n: typing._type_check(tp, msg) for n, tp in own_annotations.items()
            }
            required_keys = set()
            optional_keys = set()

            for base in bases:
                annotations.update(base.__dict__.get('__annotations__', {}))
                required_keys.update(base.__dict__.get('__required_keys__', ()))
                optional_keys.update(base.__dict__.get('__optional_keys__', ()))

            annotations.update(own_annotations)
            if total:
                required_keys.update(own_annotation_keys)
            else:
                optional_keys.update(own_annotation_keys)

            tp_dict.__annotations__ = annotations
            tp_dict.__required_keys__ = frozenset(required_keys)
            tp_dict.__optional_keys__ = frozenset(optional_keys)
            if not hasattr(tp_dict, '__total__'):
                tp_dict.__total__ = total
            return tp_dict

        __instancecheck__ = __subclasscheck__ = _check_fails

    TypedDict = _TypedDictMeta('TypedDict', (dict,), {})
    TypedDict.__module__ = __name__
    TypedDict.__doc__ = \
        """A simple typed name space. At runtime it is equivalent to a plain dict.

        TypedDict creates a dictionary type that expects all of its
        instances to have a certain set of keys, with each key
        associated with a value of a consistent type. This expectation
        is not checked at runtime but is only enforced by type checkers.
        Usage::

            class Point2D(TypedDict):
                x: int
                y: int
                label: str

            a: Point2D = {'x': 1, 'y': 2, 'label': 'good'}  # OK
            b: Point2D = {'z': 3, 'label': 'bad'}           # Fails type check

            assert Point2D(x=1, y=2, label='first') == dict(x=1, y=2, label='first')

        The type info can be accessed via the Point2D.__annotations__ dict, and
        the Point2D.__required_keys__ and Point2D.__optional_keys__ frozensets.
        TypedDict supports two additional equivalent forms::

            Point2D = TypedDict('Point2D', x=int, y=int, label=str)
            Point2D = TypedDict('Point2D', {'x': int, 'y': int, 'label': str})

        The class syntax is only supported in Python 3.6+, while two other
        syntax forms work for Python 2.7 and 3.2+
        """


# Python 3.9+ has PEP 593 (Annotated and modified get_type_hints)
if hasattr(typing, 'Annotated'):
    Annotated = typing.Annotated
    get_type_hints = typing.get_type_hints
    # Not exported and not a public API, but needed for get_origin() and get_args()
    # to work.
    _AnnotatedAlias = typing._AnnotatedAlias
# 3.7-3.8
elif PEP_560:
    class _AnnotatedAlias(typing._GenericAlias, _root=True):
        """Runtime representation of an annotated type.

        At its core 'Annotated[t, dec1, dec2, ...]' is an alias for the type 't'
        with extra annotations. The alias behaves like a normal typing alias,
        instantiating is the same as instantiating the underlying type, binding
        it to types is also the same.
        """
        def __init__(self, origin, metadata):
            if isinstance(origin, _AnnotatedAlias):
                metadata = origin.__metadata__ + metadata
                origin = origin.__origin__
            super().__init__(origin, origin)
            self.__metadata__ = metadata

        def copy_with(self, params):
            assert len(params) == 1
            new_type = params[0]
            return _AnnotatedAlias(new_type, self.__metadata__)

        def __repr__(self):
            return (f"typing_extensions.Annotated[{typing._type_repr(self.__origin__)}, "
                    f"{', '.join(repr(a) for a in self.__metadata__)}]")

        def __reduce__(self):
            return operator.getitem, (
                Annotated, (self.__origin__,) + self.__metadata__
            )

        def __eq__(self, other):
            if not isinstance(other, _AnnotatedAlias):
                return NotImplemented
            if self.__origin__ != other.__origin__:
                return False
            return self.__metadata__ == other.__metadata__

        def __hash__(self):
            return hash((self.__origin__, self.__metadata__))

    class Annotated:
        """Add context specific metadata to a type.

        Example: Annotated[int, runtime_check.Unsigned] indicates to the
        hypothetical runtime_check module that this type is an unsigned int.
        Every other consumer of this type can ignore this metadata and treat
        this type as int.

        The first argument to Annotated must be a valid type (and will be in
        the __origin__ field), the remaining arguments are kept as a tuple in
        the __extra__ field.

        Details:

        - It's an error to call `Annotated` with less than two arguments.
        - Nested Annotated are flattened::

            Annotated[Annotated[T, Ann1, Ann2], Ann3] == Annotated[T, Ann1, Ann2, Ann3]

        - Instantiating an annotated type is equivalent to instantiating the
        underlying type::

            Annotated[C, Ann1](5) == C(5)

        - Annotated can be used as a generic type alias::

            Optimized = Annotated[T, runtime.Optimize()]
            Optimized[int] == Annotated[int, runtime.Optimize()]

            OptimizedList = Annotated[List[T], runtime.Optimize()]
            OptimizedList[int] == Annotated[List[int], runtime.Optimize()]
        """

        __slots__ = ()

        def __new__(cls, *args, **kwargs):
            raise TypeError("Type Annotated cannot be instantiated.")

        @typing._tp_cache
        def __class_getitem__(cls, params):
            if not isinstance(params, tuple) or len(params) < 2:
                raise TypeError("Annotated[...] should be used "
                                "with at least two arguments (a type and an "
                                "annotation).")
            msg = "Annotated[t, ...]: t must be a type."
            origin = typing._type_check(params[0], msg)
            metadata = tuple(params[1:])
            return _AnnotatedAlias(origin, metadata)

        def __init_subclass__(cls, *args, **kwargs):
            raise TypeError(
                f"Cannot subclass {cls.__module__}.Annotated"
            )

    def _strip_annotations(t):
        """Strips the annotations from a given type.
        """
        if isinstance(t, _AnnotatedAlias):
            return _strip_annotations(t.__origin__)
        if isinstance(t, typing._GenericAlias):
            stripped_args = tuple(_strip_annotations(a) for a in t.__args__)
            if stripped_args == t.__args__:
                return t
            res = t.copy_with(stripped_args)
            res._special = t._special
            return res
        return t

    def get_type_hints(obj, globalns=None, localns=None, include_extras=False):
        """Return type hints for an object.

        This is often the same as obj.__annotations__, but it handles
        forward references encoded as string literals, adds Optional[t] if a
        default value equal to None is set and recursively replaces all
        'Annotated[T, ...]' with 'T' (unless 'include_extras=True').

        The argument may be a module, class, method, or function. The annotations
        are returned as a dictionary. For classes, annotations include also
        inherited members.

        TypeError is raised if the argument is not of a type that can contain
        annotations, and an empty dictionary is returned if no annotations are
        present.

        BEWARE -- the behavior of globalns and localns is counterintuitive
        (unless you are familiar with how eval() and exec() work).  The
        search order is locals first, then globals.

        - If no dict arguments are passed, an attempt is made to use the
          globals from obj (or the respective module's globals for classes),
          and these are also used as the locals.  If the object does not appear
          to have globals, an empty dictionary is used.

        - If one dict argument is passed, it is used for both globals and
          locals.

        - If two dict arguments are passed, they specify globals and
          locals, respectively.
        """
        hint = typing.get_type_hints(obj, globalns=globalns, localns=localns)
        if include_extras:
            return hint
        return {k: _strip_annotations(t) for k, t in hint.items()}
# 3.6
else:

    def _is_dunder(name):
        """Returns True if name is a __dunder_variable_name__."""
        return len(name) > 4 and name.startswith('__') and name.endswith('__')

    # Prior to Python 3.7 types did not have `copy_with`. A lot of the equality
    # checks, argument expansion etc. are done on the _subs_tre. As a result we
    # can't provide a get_type_hints function that strips out annotations.

    class AnnotatedMeta(typing.GenericMeta):
        """Metaclass for Annotated"""

        def __new__(cls, name, bases, namespace, **kwargs):
            if any(b is not object for b in bases):
                raise TypeError("Cannot subclass " + str(Annotated))
            return super().__new__(cls, name, bases, namespace, **kwargs)

        @property
        def __metadata__(self):
            return self._subs_tree()[2]

        def _tree_repr(self, tree):
            cls, origin, metadata = tree
            if not isinstance(origin, tuple):
                tp_repr = typing._type_repr(origin)
            else:
                tp_repr = origin[0]._tree_repr(origin)
            metadata_reprs = ", ".join(repr(arg) for arg in metadata)
            return f'{cls}[{tp_repr}, {metadata_reprs}]'

        def _subs_tree(self, tvars=None, args=None):  # noqa
            if self is Annotated:
                return Annotated
            res = super()._subs_tree(tvars=tvars, args=args)
            # Flatten nested Annotated
            if isinstance(res[1], tuple) and res[1][0] is Annotated:
                sub_tp = res[1][1]
                sub_annot = res[1][2]
                return (Annotated, sub_tp, sub_annot + res[2])
            return res

        def _get_cons(self):
            """Return the class used to create instance of this type."""
            if self.__origin__ is None:
                raise TypeError("Cannot get the underlying type of a "
                                "non-specialized Annotated type.")
            tree = self._subs_tree()
            while isinstance(tree, tuple) and tree[0] is Annotated:
                tree = tree[1]
            if isinstance(tree, tuple):
                return tree[0]
            else:
                return tree

        @typing._tp_cache
        def __getitem__(self, params):
            if not isinstance(params, tuple):
                params = (params,)
            if self.__origin__ is not None:  # specializing an instantiated type
                return super().__getitem__(params)
            elif not isinstance(params, tuple) or len(params) < 2:
                raise TypeError("Annotated[...] should be instantiated "
                                "with at least two arguments (a type and an "
                                "annotation).")
            else:
                msg = "Annotated[t, ...]: t must be a type."
                tp = typing._type_check(params[0], msg)
                metadata = tuple(params[1:])
            return self.__class__(
                self.__name__,
                self.__bases__,
                _no_slots_copy(self.__dict__),
                tvars=_type_vars((tp,)),
                # Metadata is a tuple so it won't be touched by _replace_args et al.
                args=(tp, metadata),
                origin=self,
            )

        def __call__(self, *args, **kwargs):
            cons = self._get_cons()
            result = cons(*args, **kwargs)
            try:
                result.__orig_class__ = self
            except AttributeError:
                pass
            return result

        def __getattr__(self, attr):
            # For simplicity we just don't relay all dunder names
            if self.__origin__ is not None and not _is_dunder(attr):
                return getattr(self._get_cons(), attr)
            raise AttributeError(attr)

        def __setattr__(self, attr, value):
            if _is_dunder(attr) or attr.startswith('_abc_'):
                super().__setattr__(attr, value)
            elif self.__origin__ is None:
                raise AttributeError(attr)
            else:
                setattr(self._get_cons(), attr, value)

        def __instancecheck__(self, obj):
            raise TypeError("Annotated cannot be used with isinstance().")

        def __subclasscheck__(self, cls):
            raise TypeError("Annotated cannot be used with issubclass().")

    class Annotated(metaclass=AnnotatedMeta):
        """Add context specific metadata to a type.

        Example: Annotated[int, runtime_check.Unsigned] indicates to the
        hypothetical runtime_check module that this type is an unsigned int.
        Every other consumer of this type can ignore this metadata and treat
        this type as int.

        The first argument to Annotated must be a valid type, the remaining
        arguments are kept as a tuple in the __metadata__ field.

        Details:

        - It's an error to call `Annotated` with less than two arguments.
        - Nested Annotated are flattened::

            Annotated[Annotated[T, Ann1, Ann2], Ann3] == Annotated[T, Ann1, Ann2, Ann3]

        - Instantiating an annotated type is equivalent to instantiating the
        underlying type::

            Annotated[C, Ann1](5) == C(5)

        - Annotated can be used as a generic type alias::

            Optimized = Annotated[T, runtime.Optimize()]
            Optimized[int] == Annotated[int, runtime.Optimize()]

            OptimizedList = Annotated[List[T], runtime.Optimize()]
            OptimizedList[int] == Annotated[List[int], runtime.Optimize()]
        """

# Python 3.8 has get_origin() and get_args() but those implementations aren't
# Annotated-aware, so we can't use those. Python 3.9's versions don't support
# ParamSpecArgs and ParamSpecKwargs, so only Python 3.10's versions will do.
if sys.version_info[:2] >= (3, 10):
    get_origin = typing.get_origin
    get_args = typing.get_args
# 3.7-3.9
elif PEP_560:
    try:
        # 3.9+
        from typing import _BaseGenericAlias
    except ImportError:
        _BaseGenericAlias = typing._GenericAlias
    try:
        # 3.9+
        from typing import GenericAlias
    except ImportError:
        GenericAlias = typing._GenericAlias

    def get_origin(tp):
        """Get the unsubscripted version of a type.

        This supports generic types, Callable, Tuple, Union, Literal, Final, ClassVar
        and Annotated. Return None for unsupported types. Examples::

            get_origin(Literal[42]) is Literal
            get_origin(int) is None
            get_origin(ClassVar[int]) is ClassVar
            get_origin(Generic) is Generic
            get_origin(Generic[T]) is Generic
            get_origin(Union[T, int]) is Union
            get_origin(List[Tuple[T, T]][int]) == list
            get_origin(P.args) is P
        """
        if isinstance(tp, _AnnotatedAlias):
            return Annotated
        if isinstance(tp, (typing._GenericAlias, GenericAlias, _BaseGenericAlias,
                           ParamSpecArgs, ParamSpecKwargs)):
            return tp.__origin__
        if tp is typing.Generic:
            return typing.Generic
        return None

    def get_args(tp):
        """Get type arguments with all substitutions performed.

        For unions, basic simplifications used by Union constructor are performed.
        Examples::
            get_args(Dict[str, int]) == (str, int)
            get_args(int) == ()
            get_args(Union[int, Union[T, int], str][int]) == (int, str)
            get_args(Union[int, Tuple[T, int]][str]) == (int, Tuple[str, int])
            get_args(Callable[[], T][int]) == ([], int)
        """
        if isinstance(tp, _AnnotatedAlias):
            return (tp.__origin__,) + tp.__metadata__
        if isinstance(tp, (typing._GenericAlias, GenericAlias)):
            if getattr(tp, "_special", False):
                return ()
            res = tp.__args__
            if get_origin(tp) is collections.abc.Callable and res[0] is not Ellipsis:
                res = (list(res[:-1]), res[-1])
            return res
        return ()


# 3.10+
if hasattr(typing, 'TypeAlias'):
    TypeAlias = typing.TypeAlias
# 3.9
elif sys.version_info[:2] >= (3, 9):
    class _TypeAliasForm(typing._SpecialForm, _root=True):
        def __repr__(self):
            return 'typing_extensions.' + self._name

    @_TypeAliasForm
    def TypeAlias(self, parameters):
        """Special marker indicating that an assignment should
        be recognized as a proper type alias definition by type
        checkers.

        For example::

            Predicate: TypeAlias = Callable[..., bool]

        It's invalid when used anywhere except as in the example above.
        """
        raise TypeError(f"{self} is not subscriptable")
# 3.7-3.8
elif sys.version_info[:2] >= (3, 7):
    class _TypeAliasForm(typing._SpecialForm, _root=True):
        def __repr__(self):
            return 'typing_extensions.' + self._name

    TypeAlias = _TypeAliasForm('TypeAlias',
                               doc="""Special marker indicating that an assignment should
                               be recognized as a proper type alias definition by type
                               checkers.

                               For example::

                                   Predicate: TypeAlias = Callable[..., bool]

                               It's invalid when used anywhere except as in the example
                               above.""")
# 3.6
else:
    class _TypeAliasMeta(typing.TypingMeta):
        """Metaclass for TypeAlias"""

        def __repr__(self):
            return 'typing_extensions.TypeAlias'

    class _TypeAliasBase(typing._FinalTypingBase, metaclass=_TypeAliasMeta, _root=True):
        """Special marker indicating that an assignment should
        be recognized as a proper type alias definition by type
        checkers.

        For example::

            Predicate: TypeAlias = Callable[..., bool]

        It's invalid when used anywhere except as in the example above.
        """
        __slots__ = ()

        def __instancecheck__(self, obj):
            raise TypeError("TypeAlias cannot be used with isinstance().")

        def __subclasscheck__(self, cls):
            raise TypeError("TypeAlias cannot be used with issubclass().")

        def __repr__(self):
            return 'typing_extensions.TypeAlias'

    TypeAlias = _TypeAliasBase(_root=True)


# Python 3.10+ has PEP 612
if hasattr(typing, 'ParamSpecArgs'):
    ParamSpecArgs = typing.ParamSpecArgs
    ParamSpecKwargs = typing.ParamSpecKwargs
# 3.6-3.9
else:
    class _Immutable:
        """Mixin to indicate that object should not be copied."""
        __slots__ = ()

        def __copy__(self):
            return self

        def __deepcopy__(self, memo):
            return self

    class ParamSpecArgs(_Immutable):
        """The args for a ParamSpec object.

        Given a ParamSpec object P, P.args is an instance of ParamSpecArgs.

        ParamSpecArgs objects have a reference back to their ParamSpec:

        P.args.__origin__ is P

        This type is meant for runtime introspection and has no special meaning to
        static type checkers.
        """
        def __init__(self, origin):
            self.__origin__ = origin

        def __repr__(self):
            return f"{self.__origin__.__name__}.args"

    class ParamSpecKwargs(_Immutable):
        """The kwargs for a ParamSpec object.

        Given a ParamSpec object P, P.kwargs is an instance of ParamSpecKwargs.

        ParamSpecKwargs objects have a reference back to their ParamSpec:

        P.kwargs.__origin__ is P

        This type is meant for runtime introspection and has no special meaning to
        static type checkers.
        """
        def __init__(self, origin):
            self.__origin__ = origin

        def __repr__(self):
            return f"{self.__origin__.__name__}.kwargs"

# 3.10+
if hasattr(typing, 'ParamSpec'):
    ParamSpec = typing.ParamSpec
# 3.6-3.9
else:

    # Inherits from list as a workaround for Callable checks in Python < 3.9.2.
    class ParamSpec(list):
        """Parameter specification variable.

        Usage::

           P = ParamSpec('P')

        Parameter specification variables exist primarily for the benefit of static
        type checkers.  They are used to forward the parameter types of one
        callable to another callable, a pattern commonly found in higher order
        functions and decorators.  They are only valid when used in ``Concatenate``,
        or s the first argument to ``Callable``. In Python 3.10 and higher,
        they are also supported in user-defined Generics at runtime.
        See class Generic for more information on generic types.  An
        example for annotating a decorator::

           T = TypeVar('T')
           P = ParamSpec('P')

           def add_logging(f: Callable[P, T]) -> Callable[P, T]:
               '''A type-safe decorator to add logging to a function.'''
               def inner(*args: P.args, **kwargs: P.kwargs) -> T:
                   logging.info(f'{f.__name__} was called')
                   return f(*args, **kwargs)
               return inner

           @add_logging
           def add_two(x: float, y: float) -> float:
               '''Add two numbers together.'''
               return x + y

        Parameter specification variables defined with covariant=True or
        contravariant=True can be used to declare covariant or contravariant
        generic types.  These keyword arguments are valid, but their actual semantics
        are yet to be decided.  See PEP 612 for details.

        Parameter specification variables can be introspected. e.g.:

           P.__name__ == 'T'
           P.__bound__ == None
           P.__covariant__ == False
           P.__contravariant__ == False

        Note that only parameter specification variables defined in global scope can
        be pickled.
        """

        # Trick Generic __parameters__.
        __class__ = typing.TypeVar

        @property
        def args(self):
            return ParamSpecArgs(self)

        @property
        def kwargs(self):
            return ParamSpecKwargs(self)

        def __init__(self, name, *, bound=None, covariant=False, contravariant=False):
            super().__init__([self])
            self.__name__ = name
            self.__covariant__ = bool(covariant)
            self.__contravariant__ = bool(contravariant)
            if bound:
                self.__bound__ = typing._type_check(bound, 'Bound must be a type.')
            else:
                self.__bound__ = None

            # for pickling:
            try:
                def_mod = sys._getframe(1).f_globals.get('__name__', '__main__')
            except (AttributeError, ValueError):
                def_mod = None
            if def_mod != 'typing_extensions':
                self.__module__ = def_mod

        def __repr__(self):
            if self.__covariant__:
                prefix = '+'
            elif self.__contravariant__:
                prefix = '-'
            else:
                prefix = '~'
            return prefix + self.__name__

        def __hash__(self):
            return object.__hash__(self)

        def __eq__(self, other):
            return self is other

        def __reduce__(self):
            return self.__name__

        # Hack to get typing._type_check to pass.
        def __call__(self, *args, **kwargs):
            pass

        if not PEP_560:
            # Only needed in 3.6.
            def _get_type_vars(self, tvars):
                if self not in tvars:
                    tvars.append(self)


# 3.6-3.9
if not hasattr(typing, 'Concatenate'):
    # Inherits from list as a workaround for Callable checks in Python < 3.9.2.
    class _ConcatenateGenericAlias(list):

        # Trick Generic into looking into this for __parameters__.
        if PEP_560:
            __class__ = typing._GenericAlias
        else:
            __class__ = typing._TypingBase

        # Flag in 3.8.
        _special = False
        # Attribute in 3.6 and earlier.
        _gorg = typing.Generic

        def __init__(self, origin, args):
            super().__init__(args)
            self.__origin__ = origin
            self.__args__ = args

        def __repr__(self):
            _type_repr = typing._type_repr
            return (f'{_type_repr(self.__origin__)}'
                    f'[{", ".join(_type_repr(arg) for arg in self.__args__)}]')

        def __hash__(self):
            return hash((self.__origin__, self.__args__))

        # Hack to get typing._type_check to pass in Generic.
        def __call__(self, *args, **kwargs):
            pass

        @property
        def __parameters__(self):
            return tuple(
                tp for tp in self.__args__ if isinstance(tp, (typing.TypeVar, ParamSpec))
            )

        if not PEP_560:
            # Only required in 3.6.
            def _get_type_vars(self, tvars):
                if self.__origin__ and self.__parameters__:
                    typing._get_type_vars(self.__parameters__, tvars)


# 3.6-3.9
@typing._tp_cache
def _concatenate_getitem(self, parameters):
    if parameters == ():
        raise TypeError("Cannot take a Concatenate of no types.")
    if not isinstance(parameters, tuple):
        parameters = (parameters,)
    if not isinstance(parameters[-1], ParamSpec):
        raise TypeError("The last parameter to Concatenate should be a "
                        "ParamSpec variable.")
    msg = "Concatenate[arg, ...]: each arg must be a type."
    parameters = tuple(typing._type_check(p, msg) for p in parameters)
    return _ConcatenateGenericAlias(self, parameters)


# 3.10+
if hasattr(typing, 'Concatenate'):
    Concatenate = typing.Concatenate
    _ConcatenateGenericAlias = typing._ConcatenateGenericAlias # noqa
# 3.9
elif sys.version_info[:2] >= (3, 9):
    @_TypeAliasForm
    def Concatenate(self, parameters):
        """Used in conjunction with ``ParamSpec`` and ``Callable`` to represent a
        higher order function which adds, removes or transforms parameters of a
        callable.

        For example::

           Callable[Concatenate[int, P], int]

        See PEP 612 for detailed information.
        """
        return _concatenate_getitem(self, parameters)
# 3.7-8
elif sys.version_info[:2] >= (3, 7):
    class _ConcatenateForm(typing._SpecialForm, _root=True):
        def __repr__(self):
            return 'typing_extensions.' + self._name

        def __getitem__(self, parameters):
            return _concatenate_getitem(self, parameters)

    Concatenate = _ConcatenateForm(
        'Concatenate',
        doc="""Used in conjunction with ``ParamSpec`` and ``Callable`` to represent a
        higher order function which adds, removes or transforms parameters of a
        callable.

        For example::

           Callable[Concatenate[int, P], int]

        See PEP 612 for detailed information.
        """)
# 3.6
else:
    class _ConcatenateAliasMeta(typing.TypingMeta):
        """Metaclass for Concatenate."""

        def __repr__(self):
            return 'typing_extensions.Concatenate'

    class _ConcatenateAliasBase(typing._FinalTypingBase,
                                metaclass=_ConcatenateAliasMeta,
                                _root=True):
        """Used in conjunction with ``ParamSpec`` and ``Callable`` to represent a
        higher order function which adds, removes or transforms parameters of a
        callable.

        For example::

           Callable[Concatenate[int, P], int]

        See PEP 612 for detailed information.
        """
        __slots__ = ()

        def __instancecheck__(self, obj):
            raise TypeError("Concatenate cannot be used with isinstance().")

        def __subclasscheck__(self, cls):
            raise TypeError("Concatenate cannot be used with issubclass().")

        def __repr__(self):
            return 'typing_extensions.Concatenate'

        def __getitem__(self, parameters):
            return _concatenate_getitem(self, parameters)

    Concatenate = _ConcatenateAliasBase(_root=True)

# 3.10+
if hasattr(typing, 'TypeGuard'):
    TypeGuard = typing.TypeGuard
# 3.9
elif sys.version_info[:2] >= (3, 9):
    class _TypeGuardForm(typing._SpecialForm, _root=True):
        def __repr__(self):
            return 'typing_extensions.' + self._name

    @_TypeGuardForm
    def TypeGuard(self, parameters):
        """Special typing form used to annotate the return type of a user-defined
        type guard function.  ``TypeGuard`` only accepts a single type argument.
        At runtime, functions marked this way should return a boolean.

        ``TypeGuard`` aims to benefit *type narrowing* -- a technique used by static
        type checkers to determine a more precise type of an expression within a
        program's code flow.  Usually type narrowing is done by analyzing
        conditional code flow and applying the narrowing to a block of code.  The
        conditional expression here is sometimes referred to as a "type guard".

        Sometimes it would be convenient to use a user-defined boolean function
        as a type guard.  Such a function should use ``TypeGuard[...]`` as its
        return type to alert static type checkers to this intention.

        Using  ``-> TypeGuard`` tells the static type checker that for a given
        function:

        1. The return value is a boolean.
        2. If the return value is ``True``, the type of its argument
        is the type inside ``TypeGuard``.

        For example::

            def is_str(val: Union[str, float]):
                # "isinstance" type guard
                if isinstance(val, str):
                    # Type of ``val`` is narrowed to ``str``
                    ...
                else:
                    # Else, type of ``val`` is narrowed to ``float``.
                    ...

        Strict type narrowing is not enforced -- ``TypeB`` need not be a narrower
        form of ``TypeA`` (it can even be a wider form) and this may lead to
        type-unsafe results.  The main reason is to allow for things like
        narrowing ``List[object]`` to ``List[str]`` even though the latter is not
        a subtype of the former, since ``List`` is invariant.  The responsibility of
        writing type-safe type guards is left to the user.

        ``TypeGuard`` also works with type variables.  For more information, see
        PEP 647 (User-Defined Type Guards).
        """
        item = typing._type_check(parameters, f'{self} accepts only single type.')
        return typing._GenericAlias(self, (item,))
# 3.7-3.8
elif sys.version_info[:2] >= (3, 7):
    class _TypeGuardForm(typing._SpecialForm, _root=True):

        def __repr__(self):
            return 'typing_extensions.' + self._name

        def __getitem__(self, parameters):
            item = typing._type_check(parameters,
                                      f'{self._name} accepts only a single type')
            return typing._GenericAlias(self, (item,))

    TypeGuard = _TypeGuardForm(
        'TypeGuard',
        doc="""Special typing form used to annotate the return type of a user-defined
        type guard function.  ``TypeGuard`` only accepts a single type argument.
        At runtime, functions marked this way should return a boolean.

        ``TypeGuard`` aims to benefit *type narrowing* -- a technique used by static
        type checkers to determine a more precise type of an expression within a
        program's code flow.  Usually type narrowing is done by analyzing
        conditional code flow and applying the narrowing to a block of code.  The
        conditional expression here is sometimes referred to as a "type guard".

        Sometimes it would be convenient to use a user-defined boolean function
        as a type guard.  Such a function should use ``TypeGuard[...]`` as its
        return type to alert static type checkers to this intention.

        Using  ``-> TypeGuard`` tells the static type checker that for a given
        function:

        1. The return value is a boolean.
        2. If the return value is ``True``, the type of its argument
        is the type inside ``TypeGuard``.

        For example::

            def is_str(val: Union[str, float]):
                # "isinstance" type guard
                if isinstance(val, str):
                    # Type of ``val`` is narrowed to ``str``
                    ...
                else:
                    # Else, type of ``val`` is narrowed to ``float``.
                    ...

        Strict type narrowing is not enforced -- ``TypeB`` need not be a narrower
        form of ``TypeA`` (it can even be a wider form) and this may lead to
        type-unsafe results.  The main reason is to allow for things like
        narrowing ``List[object]`` to ``List[str]`` even though the latter is not
        a subtype of the former, since ``List`` is invariant.  The responsibility of
        writing type-safe type guards is left to the user.

        ``TypeGuard`` also works with type variables.  For more information, see
        PEP 647 (User-Defined Type Guards).
        """)
# 3.6
else:
    class _TypeGuard(typing._FinalTypingBase, _root=True):
        """Special typing form used to annotate the return type of a user-defined
        type guard function.  ``TypeGuard`` only accepts a single type argument.
        At runtime, functions marked this way should return a boolean.

        ``TypeGuard`` aims to benefit *type narrowing* -- a technique used by static
        type checkers to determine a more precise type of an expression within a
        program's code flow.  Usually type narrowing is done by analyzing
        conditional code flow and applying the narrowing to a block of code.  The
        conditional expression here is sometimes referred to as a "type guard".

        Sometimes it would be convenient to use a user-defined boolean function
        as a type guard.  Such a function should use ``TypeGuard[...]`` as its
        return type to alert static type checkers to this intention.

        Using  ``-> TypeGuard`` tells the static type checker that for a given
        function:

        1. The return value is a boolean.
        2. If the return value is ``True``, the type of its argument
        is the type inside ``TypeGuard``.

        For example::

            def is_str(val: Union[str, float]):
                # "isinstance" type guard
                if isinstance(val, str):
                    # Type of ``val`` is narrowed to ``str``
                    ...
                else:
                    # Else, type of ``val`` is narrowed to ``float``.
                    ...

        Strict type narrowing is not enforced -- ``TypeB`` need not be a narrower
        form of ``TypeA`` (it can even be a wider form) and this may lead to
        type-unsafe results.  The main reason is to allow for things like
        narrowing ``List[object]`` to ``List[str]`` even though the latter is not
        a subtype of the former, since ``List`` is invariant.  The responsibility of
        writing type-safe type guards is left to the user.

        ``TypeGuard`` also works with type variables.  For more information, see
        PEP 647 (User-Defined Type Guards).
        """

        __slots__ = ('__type__',)

        def __init__(self, tp=None, **kwds):
            self.__type__ = tp

        def __getitem__(self, item):
            cls = type(self)
            if self.__type__ is None:
                return cls(typing._type_check(item,
                           f'{cls.__name__[1:]} accepts only a single type.'),
                           _root=True)
            raise TypeError(f'{cls.__name__[1:]} cannot be further subscripted')

        def _eval_type(self, globalns, localns):
            new_tp = typing._eval_type(self.__type__, globalns, localns)
            if new_tp == self.__type__:
                return self
            return type(self)(new_tp, _root=True)

        def __repr__(self):
            r = super().__repr__()
            if self.__type__ is not None:
                r += f'[{typing._type_repr(self.__type__)}]'
            return r

        def __hash__(self):
            return hash((type(self).__name__, self.__type__))

        def __eq__(self, other):
            if not isinstance(other, _TypeGuard):
                return NotImplemented
            if self.__type__ is not None:
                return self.__type__ == other.__type__
            return self is other

    TypeGuard = _TypeGuard(_root=True)


if hasattr(typing, "Self"):
    Self = typing.Self

elif sys.version_info[:2] >= (3, 9):
    class _SelfForm(typing._SpecialForm, _root=True):
        def __repr__(self):
            return 'typing_extensions.' + self._name

    @_SelfForm
    def Self(self, params):
        """Used to spell the type of "self" in classes.

        Example::

          from typing import Self

          class ReturnsSelf:
              def parse(self, data: bytes) -> Self:
                  ...
                  return self

        """

        raise TypeError(f"{self} is not subscriptable")

elif sys.version_info[:2] >= (3, 7):
    class _SelfForm(typing._SpecialForm, _root=True):
        def __repr__(self):
            return 'typing_extensions.' + self._name

    Self = _SelfForm(
        "Self",
        doc="""Used to spell the type of "self" in classes.

        Example::

          from typing import Self

          class ReturnsSelf:
              def parse(self, data: bytes) -> Self:
                  ...
                  return self

        """
    )
else:
    class _Self(typing._FinalTypingBase, _root=True):
        """Used to spell the type of "self" in classes.

        Example::

          from typing import Self

          class ReturnsSelf:
              def parse(self, data: bytes) -> Self:
                  ...
                  return self

        """
<<<<<<< HEAD

        __slots__ = ()

        def __instancecheck__(self, obj):
            raise TypeError(f"{self} cannot be used with isinstance().")

        def __subclasscheck__(self, cls):
            raise TypeError(f"{self} cannot be used with issubclass().")

    Self = _Self(_root=True)
=======
        __type__ = None


if hasattr(typing, 'Required'):
    Required = typing.Required
    NotRequired = typing.NotRequired
elif sys.version_info[:2] >= (3, 9):
    class _ExtensionsSpecialForm(typing._SpecialForm, _root=True):
        def __repr__(self):
            return 'typing_extensions.' + self._name

    @_ExtensionsSpecialForm
    def Required(self, parameters):
        """A special typing construct to mark a key of a total=False TypedDict
        as required. For example:

            class Movie(TypedDict, total=False):
                title: Required[str]
                year: int

            m = Movie(
                title='The Matrix',  # typechecker error if key is omitted
                year=1999,
            )

        There is no runtime checking that a required key is actually provided
        when instantiating a related TypedDict.
        """
        item = typing._type_check(parameters, '{} accepts only single type'.format(self._name))
        return typing._GenericAlias(self, (item,))

    @_ExtensionsSpecialForm
    def NotRequired(self, parameters):
        """A special typing construct to mark a key of a TypedDict as
        potentially missing. For example:

            class Movie(TypedDict):
                title: str
                year: NotRequired[int]

            m = Movie(
                title='The Matrix',  # typechecker error if key is omitted
                year=1999,
            )
        """
        item = typing._type_check(parameters, '{} accepts only single type'.format(self._name))
        return typing._GenericAlias(self, (item,))
elif sys.version_info[:2] >= (3, 7):
    class _RequiredForm(typing._SpecialForm, _root=True):
        def __repr__(self):
            return 'typing_extensions.' + self._name

        def __getitem__(self, parameters):
            item = typing._type_check(parameters,
                                      '{} accepts only single type'.format(self._name))
            return _GenericAlias(self, (item,))

    Required = _RequiredForm('Required', doc=
        """A special typing construct to mark a key of a total=False TypedDict
        as required. For example:

            class Movie(TypedDict, total=False):
                title: Required[str]
                year: int

            m = Movie(
                title='The Matrix',  # typechecker error if key is omitted
                year=1999,
            )

        There is no runtime checking that a required key is actually provided
        when instantiating a related TypedDict.
        """)
    NotRequired = _RequiredForm('NotRequired', doc=
        """A special typing construct to mark a key of a TypedDict as
        potentially missing. For example:

            class Movie(TypedDict):
                title: str
                year: NotRequired[int]

            m = Movie(
                title='The Matrix',  # typechecker error if key is omitted
                year=1999,
            )
        """)
elif hasattr(typing, '_FinalTypingBase'):
    # NOTE: Modeled after _Final's implementation when _FinalTypingBase available
    class _MaybeRequired(typing._FinalTypingBase, _root=True):
        __slots__ = ('__type__',)

        def __init__(self, tp=None, **kwds):
            self.__type__ = tp

        def __getitem__(self, item):
            cls = type(self)
            if self.__type__ is None:
                return cls(typing._type_check(item,
                           '{} accepts only single type.'.format(cls.__name__[1:])),
                           _root=True)
            raise TypeError('{} cannot be further subscripted'
                            .format(cls.__name__[1:]))

        def _eval_type(self, globalns, localns):
            new_tp = typing._eval_type(self.__type__, globalns, localns)
            if new_tp == self.__type__:
                return self
            return type(self)(new_tp, _root=True)

        def __repr__(self):
            r = super().__repr__()
            if self.__type__ is not None:
                r += '[{}]'.format(typing._type_repr(self.__type__))
            return r

        def __hash__(self):
            return hash((type(self).__name__, self.__type__))

        def __eq__(self, other):
            if not isinstance(other, _Final):
                return NotImplemented
            if self.__type__ is not None:
                return self.__type__ == other.__type__
            return self is other

    class _Required(_MaybeRequired, _root=True):
        """A special typing construct to mark a key of a total=False TypedDict
        as required. For example:

            class Movie(TypedDict, total=False):
                title: Required[str]
                year: int

            m = Movie(
                title='The Matrix',  # typechecker error if key is omitted
                year=1999,
            )

        There is no runtime checking that a required key is actually provided
        when instantiating a related TypedDict.
        """

    class _NotRequired(_MaybeRequired, _root=True):
        """A special typing construct to mark a key of a TypedDict as
        potentially missing. For example:

            class Movie(TypedDict):
                title: str
                year: NotRequired[int]

            m = Movie(
                title='The Matrix',  # typechecker error if key is omitted
                year=1999,
            )
        """

    Required = _Required(_root=True)
    NotRequired = _NotRequired(_root=True)
else:
    # Python 3.5.0 - 3.5.2: Unsupported
    pass
>>>>>>> 9da738da
<|MERGE_RESOLUTION|>--- conflicted
+++ resolved
@@ -2108,7 +2108,6 @@
                   return self
 
         """
-<<<<<<< HEAD
 
         __slots__ = ()
 
@@ -2119,8 +2118,6 @@
             raise TypeError(f"{self} cannot be used with issubclass().")
 
     Self = _Self(_root=True)
-=======
-        __type__ = None
 
 
 if hasattr(typing, 'Required'):
@@ -2206,7 +2203,7 @@
                 year=1999,
             )
         """)
-elif hasattr(typing, '_FinalTypingBase'):
+else:
     # NOTE: Modeled after _Final's implementation when _FinalTypingBase available
     class _MaybeRequired(typing._FinalTypingBase, _root=True):
         __slots__ = ('__type__',)
@@ -2277,8 +2274,4 @@
         """
 
     Required = _Required(_root=True)
-    NotRequired = _NotRequired(_root=True)
-else:
-    # Python 3.5.0 - 3.5.2: Unsupported
-    pass
->>>>>>> 9da738da
+    NotRequired = _NotRequired(_root=True)