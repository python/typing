--- conflicted
+++ resolved
@@ -15,12 +15,8 @@
 from typing import Tuple, List, Dict, Iterable, Iterator, Callable
 from typing import Generic, NamedTuple
 from typing import no_type_check
-<<<<<<< HEAD
+import typing_extensions
 from typing_extensions import NoReturn, ClassVar, Final, IntVar, Literal, Type, NewType, TypedDict, Self
-=======
-import typing_extensions
-from typing_extensions import NoReturn, ClassVar, Final, IntVar, Literal, Type, NewType, TypedDict
->>>>>>> 69929841
 from typing_extensions import TypeAlias, ParamSpec, Concatenate, ParamSpecArgs, ParamSpecKwargs, TypeGuard
 from typing_extensions import Awaitable, AsyncIterator, AsyncContextManager
 from typing_extensions import Protocol, runtime, runtime_checkable, Annotated, overload
