import sys
import os
import abc
import contextlib
import collections
import collections.abc
import pickle
import subprocess
import types
from unittest import TestCase, main, skipUnless, skipIf
from test import ann_module, ann_module2, ann_module3
import typing
from typing import TypeVar, Optional, Union
from typing import T, KT, VT  # Not in __all__.
from typing import Tuple, List, Dict, Iterable, Iterator, Callable
from typing import Generic, NamedTuple
from typing import no_type_check
import typing_extensions
from typing_extensions import NoReturn, ClassVar, Final, IntVar, Literal, Type, NewType, TypedDict, Self
from typing_extensions import TypeAlias, ParamSpec, Concatenate, ParamSpecArgs, ParamSpecKwargs, TypeGuard
from typing_extensions import Awaitable, AsyncIterator, AsyncContextManager
from typing_extensions import Protocol, runtime, runtime_checkable, Annotated, overload
try:
    from typing_extensions import get_type_hints
except ImportError:
    from typing import get_type_hints

PEP_560 = sys.version_info[:3] >= (3, 7, 0)

OLD_GENERICS = False
try:
    from typing import _type_vars, _next_in_mro, _type_check  # noqa
except ImportError:
    OLD_GENERICS = True

# Flags used to mark tests that only apply after a specific
# version of the typing module.
TYPING_3_6_1 = sys.version_info[:3] >= (3, 6, 1)
TYPING_3_10_0 = sys.version_info[:3] >= (3, 10, 0)
TYPING_3_11_0 = sys.version_info[:3] >= (3, 11, 0)

# For typing versions where instantiating collection
# types are allowed.
#
# See https://github.com/python/typing/issues/367
CAN_INSTANTIATE_COLLECTIONS = TYPING_3_6_1

<<<<<<< HEAD
=======
# For Python versions supporting async/await and friends.
ASYNCIO = sys.version_info[:2] >= (3, 5)

# For checks reliant on Python 3.6 syntax changes (e.g. classvar)
PY36 = sys.version_info[:2] >= (3, 6)

# Protocols are hard to backport to the original version of typing 3.5.0
HAVE_PROTOCOLS = sys.version_info[:3] != (3, 5, 0)

if TYPING_3_5_3:
    from typing_extensions import Required, NotRequired

>>>>>>> 9da738da

class BaseTestCase(TestCase):
    def assertIsSubclass(self, cls, class_or_tuple, msg=None):
        if not issubclass(cls, class_or_tuple):
            message = f'{cls!r} is not a subclass of {repr(class_or_tuple)}'
            if msg is not None:
                message += f' : {msg}'
            raise self.failureException(message)

    def assertNotIsSubclass(self, cls, class_or_tuple, msg=None):
        if issubclass(cls, class_or_tuple):
            message = f'{cls!r} is a subclass of {repr(class_or_tuple)}'
            if msg is not None:
                message += f' : {msg}'
            raise self.failureException(message)


class Employee:
    pass


class NoReturnTests(BaseTestCase):

    def test_noreturn_instance_type_error(self):
        with self.assertRaises(TypeError):
            isinstance(42, NoReturn)

    def test_noreturn_subclass_type_error_1(self):
        with self.assertRaises(TypeError):
            issubclass(Employee, NoReturn)

    def test_noreturn_subclass_type_error_2(self):
        with self.assertRaises(TypeError):
            issubclass(NoReturn, Employee)

    def test_repr(self):
        if hasattr(typing, 'NoReturn'):
            self.assertEqual(repr(NoReturn), 'typing.NoReturn')
        else:
            self.assertEqual(repr(NoReturn), 'typing_extensions.NoReturn')

    def test_not_generic(self):
        with self.assertRaises(TypeError):
            NoReturn[int]

    def test_cannot_subclass(self):
        with self.assertRaises(TypeError):
            class A(NoReturn):
                pass
        with self.assertRaises(TypeError):
            class A(type(NoReturn)):
                pass

    def test_cannot_instantiate(self):
        with self.assertRaises(TypeError):
            NoReturn()
        with self.assertRaises(TypeError):
            type(NoReturn)()


class ClassVarTests(BaseTestCase):

    def test_basics(self):
        with self.assertRaises(TypeError):
            ClassVar[1]
        with self.assertRaises(TypeError):
            ClassVar[int, str]
        with self.assertRaises(TypeError):
            ClassVar[int][str]

    def test_repr(self):
        if hasattr(typing, 'ClassVar'):
            mod_name = 'typing'
        else:
            mod_name = 'typing_extensions'
        self.assertEqual(repr(ClassVar), mod_name + '.ClassVar')
        cv = ClassVar[int]
        self.assertEqual(repr(cv), mod_name + '.ClassVar[int]')
        cv = ClassVar[Employee]
        self.assertEqual(repr(cv), mod_name + f'.ClassVar[{__name__}.Employee]')

    def test_cannot_subclass(self):
        with self.assertRaises(TypeError):
            class C(type(ClassVar)):
                pass
        with self.assertRaises(TypeError):
            class C(type(ClassVar[int])):
                pass

    def test_cannot_init(self):
        with self.assertRaises(TypeError):
            ClassVar()
        with self.assertRaises(TypeError):
            type(ClassVar)()
        with self.assertRaises(TypeError):
            type(ClassVar[Optional[int]])()

    def test_no_isinstance(self):
        with self.assertRaises(TypeError):
            isinstance(1, ClassVar[int])
        with self.assertRaises(TypeError):
            issubclass(int, ClassVar)


class FinalTests(BaseTestCase):

    def test_basics(self):
        with self.assertRaises(TypeError):
            Final[1]
        with self.assertRaises(TypeError):
            Final[int, str]
        with self.assertRaises(TypeError):
            Final[int][str]

    def test_repr(self):
        if hasattr(typing, 'Final') and sys.version_info[:2] >= (3, 7):
            mod_name = 'typing'
        else:
            mod_name = 'typing_extensions'
        self.assertEqual(repr(Final), mod_name + '.Final')
        cv = Final[int]
        self.assertEqual(repr(cv), mod_name + '.Final[int]')
        cv = Final[Employee]
        self.assertEqual(repr(cv), mod_name + f'.Final[{__name__}.Employee]')

    def test_cannot_subclass(self):
        with self.assertRaises(TypeError):
            class C(type(Final)):
                pass
        with self.assertRaises(TypeError):
            class C(type(Final[int])):
                pass

    def test_cannot_init(self):
        with self.assertRaises(TypeError):
            Final()
        with self.assertRaises(TypeError):
            type(Final)()
        with self.assertRaises(TypeError):
            type(Final[Optional[int]])()

    def test_no_isinstance(self):
        with self.assertRaises(TypeError):
            isinstance(1, Final[int])
        with self.assertRaises(TypeError):
            issubclass(int, Final)


if TYPING_3_5_3:
    class RequiredTests(BaseTestCase):

        def test_basics(self):
            with self.assertRaises(TypeError):
                Required[1]
            with self.assertRaises(TypeError):
                Required[int, str]
            with self.assertRaises(TypeError):
                Required[int][str]

        def test_repr(self):
            if hasattr(typing, 'Required'):
                mod_name = 'typing'
            else:
                mod_name = 'typing_extensions'
            self.assertEqual(repr(Required), mod_name + '.Required')
            cv = Required[int]
            self.assertEqual(repr(cv), mod_name + '.Required[int]')
            cv = Required[Employee]
            self.assertEqual(repr(cv), mod_name + '.Required[%s.Employee]' % __name__)

        def test_cannot_subclass(self):
            with self.assertRaises(TypeError):
                class C(type(Required)):
                    pass
            with self.assertRaises(TypeError):
                class C(type(Required[int])):
                    pass

        def test_cannot_init(self):
            with self.assertRaises(TypeError):
                Required()
            with self.assertRaises(TypeError):
                type(Required)()
            with self.assertRaises(TypeError):
                type(Required[Optional[int]])()

        def test_no_isinstance(self):
            with self.assertRaises(TypeError):
                isinstance(1, Required[int])
            with self.assertRaises(TypeError):
                issubclass(int, Required)
    
    class NotRequiredTests(BaseTestCase):

        def test_basics(self):
            with self.assertRaises(TypeError):
                NotRequired[1]
            with self.assertRaises(TypeError):
                NotRequired[int, str]
            with self.assertRaises(TypeError):
                NotRequired[int][str]

        def test_repr(self):
            if hasattr(typing, 'NotRequired'):
                mod_name = 'typing'
            else:
                mod_name = 'typing_extensions'
            self.assertEqual(repr(NotRequired), mod_name + '.NotRequired')
            cv = NotRequired[int]
            self.assertEqual(repr(cv), mod_name + '.NotRequired[int]')
            cv = NotRequired[Employee]
            self.assertEqual(repr(cv), mod_name + '.NotRequired[%s.Employee]' % __name__)

        def test_cannot_subclass(self):
            with self.assertRaises(TypeError):
                class C(type(NotRequired)):
                    pass
            with self.assertRaises(TypeError):
                class C(type(NotRequired[int])):
                    pass

        def test_cannot_init(self):
            with self.assertRaises(TypeError):
                NotRequired()
            with self.assertRaises(TypeError):
                type(NotRequired)()
            with self.assertRaises(TypeError):
                type(NotRequired[Optional[int]])()

        def test_no_isinstance(self):
            with self.assertRaises(TypeError):
                isinstance(1, NotRequired[int])
            with self.assertRaises(TypeError):
                issubclass(int, NotRequired)


class IntVarTests(BaseTestCase):
    def test_valid(self):
        T_ints = IntVar("T_ints")  # noqa

    def test_invalid(self):
        with self.assertRaises(TypeError):
            T_ints = IntVar("T_ints", int)
        with self.assertRaises(TypeError):
            T_ints = IntVar("T_ints", bound=int)
        with self.assertRaises(TypeError):
            T_ints = IntVar("T_ints", covariant=True)  # noqa


class LiteralTests(BaseTestCase):
    def test_basics(self):
        Literal[1]
        Literal[1, 2, 3]
        Literal["x", "y", "z"]
        Literal[None]

    def test_illegal_parameters_do_not_raise_runtime_errors(self):
        # Type checkers should reject these types, but we do not
        # raise errors at runtime to maintain maximum flexibility
        Literal[int]
        Literal[Literal[1, 2], Literal[4, 5]]
        Literal[3j + 2, ..., ()]
        Literal[b"foo", u"bar"]
        Literal[{"foo": 3, "bar": 4}]
        Literal[T]

    def test_literals_inside_other_types(self):
        List[Literal[1, 2, 3]]
        List[Literal[("foo", "bar", "baz")]]

    def test_repr(self):
        if hasattr(typing, 'Literal'):
            mod_name = 'typing'
        else:
            mod_name = 'typing_extensions'
        self.assertEqual(repr(Literal[1]), mod_name + ".Literal[1]")
        self.assertEqual(repr(Literal[1, True, "foo"]), mod_name + ".Literal[1, True, 'foo']")
        self.assertEqual(repr(Literal[int]), mod_name + ".Literal[int]")
        self.assertEqual(repr(Literal), mod_name + ".Literal")
        self.assertEqual(repr(Literal[None]), mod_name + ".Literal[None]")

    def test_cannot_init(self):
        with self.assertRaises(TypeError):
            Literal()
        with self.assertRaises(TypeError):
            Literal[1]()
        with self.assertRaises(TypeError):
            type(Literal)()
        with self.assertRaises(TypeError):
            type(Literal[1])()

    def test_no_isinstance_or_issubclass(self):
        with self.assertRaises(TypeError):
            isinstance(1, Literal[1])
        with self.assertRaises(TypeError):
            isinstance(int, Literal[1])
        with self.assertRaises(TypeError):
            issubclass(1, Literal[1])
        with self.assertRaises(TypeError):
            issubclass(int, Literal[1])

    def test_no_subclassing(self):
        with self.assertRaises(TypeError):
            class Foo(Literal[1]): pass
        with self.assertRaises(TypeError):
            class Bar(Literal): pass

    def test_no_multiple_subscripts(self):
        with self.assertRaises(TypeError):
            Literal[1][1]


class OverloadTests(BaseTestCase):

    def test_overload_fails(self):
        with self.assertRaises(RuntimeError):

            @overload
            def blah():
                pass

            blah()

    def test_overload_succeeds(self):
        @overload
        def blah():
            pass

        def blah():
            pass

        blah()



T_a = TypeVar('T_a')

class AwaitableWrapper(Awaitable[T_a]):

    def __init__(self, value):
        self.value = value

    def __await__(self) -> typing.Iterator[T_a]:
        yield
        return self.value

class AsyncIteratorWrapper(AsyncIterator[T_a]):

    def __init__(self, value: Iterable[T_a]):
        self.value = value

    def __aiter__(self) -> AsyncIterator[T_a]:
        return self

    async def __anext__(self) -> T_a:
        data = await self.value
        if data:
            return data
        else:
            raise StopAsyncIteration

class ACM:
    async def __aenter__(self) -> int:
        return 42

    async def __aexit__(self, etype, eval, tb):
        return None



class A:
    y: float
class B(A):
    x: ClassVar[Optional['B']] = None
    y: int
    b: int
class CSub(B):
    z: ClassVar['CSub'] = B()
class G(Generic[T]):
    lst: ClassVar[List[T]] = []

class Loop:
    attr: Final['Loop']

class NoneAndForward:
    parent: 'NoneAndForward'
    meaning: None

class XRepr(NamedTuple):
    x: int
    y: int = 1

    def __str__(self):
        return f'{self.x} -> {self.y}'

    def __add__(self, other):
        return 0

@runtime
class HasCallProtocol(Protocol):
    __call__: typing.Callable


async def g_with(am: AsyncContextManager[int]):
    x: int
    async with am as x:
        return x

try:
    g_with(ACM()).send(None)
except StopIteration as e:
    assert e.args[0] == 42

Label = TypedDict('Label', [('label', str)])

class Point2D(TypedDict):
    x: int
    y: int

class Point2Dor3D(Point2D, total=False):
    z: int

class LabelPoint2D(Point2D, Label): ...

class Options(TypedDict, total=False):
    log_level: int
    log_path: str

class BaseAnimal(TypedDict):
    name: str

class Animal(BaseAnimal, total=False):
    voice: str
    tail: bool

class Cat(Animal):
    fur_color: str


gth = get_type_hints


class GetTypeHintTests(BaseTestCase):
    def test_get_type_hints_modules(self):
        ann_module_type_hints = {1: 2, 'f': Tuple[int, int], 'x': int, 'y': str}
        if (TYPING_3_11_0
                or (TYPING_3_10_0 and sys.version_info.releaselevel in {'candidate', 'final'})):
            # More tests were added in 3.10rc1.
            ann_module_type_hints['u'] = int | float
        self.assertEqual(gth(ann_module), ann_module_type_hints)
        self.assertEqual(gth(ann_module2), {})
        self.assertEqual(gth(ann_module3), {})

    def test_get_type_hints_classes(self):
        self.assertEqual(gth(ann_module.C, ann_module.__dict__),
                         {'y': Optional[ann_module.C]})
        self.assertIsInstance(gth(ann_module.j_class), dict)
        self.assertEqual(gth(ann_module.M), {'123': 123, 'o': type})
        self.assertEqual(gth(ann_module.D),
                         {'j': str, 'k': str, 'y': Optional[ann_module.C]})
        self.assertEqual(gth(ann_module.Y), {'z': int})
        self.assertEqual(gth(ann_module.h_class),
                         {'y': Optional[ann_module.C]})
        self.assertEqual(gth(ann_module.S), {'x': str, 'y': str})
        self.assertEqual(gth(ann_module.foo), {'x': int})
        self.assertEqual(gth(NoneAndForward, globals()),
                         {'parent': NoneAndForward, 'meaning': type(None)})

    def test_respect_no_type_check(self):
        @no_type_check
        class NoTpCheck:
            class Inn:
                def __init__(self, x: 'not a type'): ...  # noqa
        self.assertTrue(NoTpCheck.__no_type_check__)
        self.assertTrue(NoTpCheck.Inn.__init__.__no_type_check__)
        self.assertEqual(gth(ann_module2.NTC.meth), {})
        class ABase(Generic[T]):
            def meth(x: int): ...
        @no_type_check
        class Der(ABase): ...
        self.assertEqual(gth(ABase.meth), {'x': int})

    def test_get_type_hints_ClassVar(self):
        self.assertEqual(gth(ann_module2.CV, ann_module2.__dict__),
                         {'var': ClassVar[ann_module2.CV]})
        self.assertEqual(gth(B, globals()),
                         {'y': int, 'x': ClassVar[Optional[B]], 'b': int})
        self.assertEqual(gth(CSub, globals()),
                         {'z': ClassVar[CSub], 'y': int, 'b': int,
                          'x': ClassVar[Optional[B]]})
        self.assertEqual(gth(G), {'lst': ClassVar[List[T]]})

    def test_final_forward_ref(self):
        self.assertEqual(gth(Loop, globals())['attr'], Final[Loop])
        self.assertNotEqual(gth(Loop, globals())['attr'], Final[int])
        self.assertNotEqual(gth(Loop, globals())['attr'], Final)


@skipUnless(PEP_560, "Python 3.7+ required")
class GetUtilitiesTestCase(TestCase):
    def test_get_origin(self):
        from typing_extensions import get_origin

        T = TypeVar('T')
        P = ParamSpec('P')
        class C(Generic[T]): pass
        self.assertIs(get_origin(C[int]), C)
        self.assertIs(get_origin(C[T]), C)
        self.assertIs(get_origin(int), None)
        self.assertIs(get_origin(ClassVar[int]), ClassVar)
        self.assertIs(get_origin(Union[int, str]), Union)
        self.assertIs(get_origin(Literal[42, 43]), Literal)
        self.assertIs(get_origin(Final[List[int]]), Final)
        self.assertIs(get_origin(Generic), Generic)
        self.assertIs(get_origin(Generic[T]), Generic)
        self.assertIs(get_origin(List[Tuple[T, T]][int]), list)
        self.assertIs(get_origin(Annotated[T, 'thing']), Annotated)
        self.assertIs(get_origin(List), list)
        self.assertIs(get_origin(Tuple), tuple)
        self.assertIs(get_origin(Callable), collections.abc.Callable)
        if sys.version_info >= (3, 9):
            self.assertIs(get_origin(list[int]), list)
        self.assertIs(get_origin(list), None)
        self.assertIs(get_origin(P.args), P)
        self.assertIs(get_origin(P.kwargs), P)

    def test_get_args(self):
        from typing_extensions import get_args

        T = TypeVar('T')
        class C(Generic[T]): pass
        self.assertEqual(get_args(C[int]), (int,))
        self.assertEqual(get_args(C[T]), (T,))
        self.assertEqual(get_args(int), ())
        self.assertEqual(get_args(ClassVar[int]), (int,))
        self.assertEqual(get_args(Union[int, str]), (int, str))
        self.assertEqual(get_args(Literal[42, 43]), (42, 43))
        self.assertEqual(get_args(Final[List[int]]), (List[int],))
        self.assertEqual(get_args(Union[int, Tuple[T, int]][str]),
                         (int, Tuple[str, int]))
        self.assertEqual(get_args(typing.Dict[int, Tuple[T, T]][Optional[int]]),
                         (int, Tuple[Optional[int], Optional[int]]))
        self.assertEqual(get_args(Callable[[], T][int]), ([], int))
        self.assertEqual(get_args(Callable[..., int]), (..., int))
        self.assertEqual(get_args(Union[int, Callable[[Tuple[T, ...]], str]]),
                         (int, Callable[[Tuple[T, ...]], str]))
        self.assertEqual(get_args(Tuple[int, ...]), (int, ...))
        self.assertEqual(get_args(Tuple[()]), ((),))
        self.assertEqual(get_args(Annotated[T, 'one', 2, ['three']]), (T, 'one', 2, ['three']))
        self.assertEqual(get_args(List), ())
        self.assertEqual(get_args(Tuple), ())
        self.assertEqual(get_args(Callable), ())
        if sys.version_info >= (3, 9):
            self.assertEqual(get_args(list[int]), (int,))
        self.assertEqual(get_args(list), ())
        if sys.version_info >= (3, 9):
            # Support Python versions with and without the fix for
            # https://bugs.python.org/issue42195
            # The first variant is for 3.9.2+, the second for 3.9.0 and 1
            self.assertIn(get_args(collections.abc.Callable[[int], str]),
                          (([int], str), ([[int]], str)))
            self.assertIn(get_args(collections.abc.Callable[[], str]),
                          (([], str), ([[]], str)))
            self.assertEqual(get_args(collections.abc.Callable[..., str]), (..., str))
        P = ParamSpec('P')
        # In 3.9 and lower we use typing_extensions's hacky implementation
        # of ParamSpec, which gets incorrectly wrapped in a list
        self.assertIn(get_args(Callable[P, int]), [(P, int), ([P], int)])
        self.assertEqual(get_args(Callable[Concatenate[int, P], int]),
                         (Concatenate[int, P], int))


class CollectionsAbcTests(BaseTestCase):

    def test_isinstance_collections(self):
        self.assertNotIsInstance(1, collections.abc.Mapping)
        self.assertNotIsInstance(1, collections.abc.Iterable)
        self.assertNotIsInstance(1, collections.abc.Container)
        self.assertNotIsInstance(1, collections.abc.Sized)
        with self.assertRaises(TypeError):
            isinstance(collections.deque(), typing_extensions.Deque[int])
        with self.assertRaises(TypeError):
            issubclass(collections.Counter, typing_extensions.Counter[str])

    def test_awaitable(self):
        ns = {}
        exec(
            "async def foo() -> typing_extensions.Awaitable[int]:\n"
            "    return await AwaitableWrapper(42)\n",
            globals(), ns)
        foo = ns['foo']
        g = foo()
        self.assertIsInstance(g, typing_extensions.Awaitable)
        self.assertNotIsInstance(foo, typing_extensions.Awaitable)
        g.send(None)  # Run foo() till completion, to avoid warning.

    def test_coroutine(self):
        ns = {}
        exec(
            "async def foo():\n"
            "    return\n",
            globals(), ns)
        foo = ns['foo']
        g = foo()
        self.assertIsInstance(g, typing_extensions.Coroutine)
        with self.assertRaises(TypeError):
            isinstance(g, typing_extensions.Coroutine[int])
        self.assertNotIsInstance(foo, typing_extensions.Coroutine)
        try:
            g.send(None)
        except StopIteration:
            pass

    def test_async_iterable(self):
        base_it = range(10)  # type: Iterator[int]
        it = AsyncIteratorWrapper(base_it)
        self.assertIsInstance(it, typing_extensions.AsyncIterable)
        self.assertIsInstance(it, typing_extensions.AsyncIterable)
        self.assertNotIsInstance(42, typing_extensions.AsyncIterable)

    def test_async_iterator(self):
        base_it = range(10)  # type: Iterator[int]
        it = AsyncIteratorWrapper(base_it)
        self.assertIsInstance(it, typing_extensions.AsyncIterator)
        self.assertNotIsInstance(42, typing_extensions.AsyncIterator)

    def test_deque(self):
        self.assertIsSubclass(collections.deque, typing_extensions.Deque)
        class MyDeque(typing_extensions.Deque[int]): ...
        self.assertIsInstance(MyDeque(), collections.deque)

    def test_counter(self):
        self.assertIsSubclass(collections.Counter, typing_extensions.Counter)

    @skipUnless(CAN_INSTANTIATE_COLLECTIONS, "Behavior added in typing 3.6.1")
    def test_defaultdict_instantiation(self):
        self.assertIs(
            type(typing_extensions.DefaultDict()),
            collections.defaultdict)
        self.assertIs(
            type(typing_extensions.DefaultDict[KT, VT]()),
            collections.defaultdict)
        self.assertIs(
            type(typing_extensions.DefaultDict[str, int]()),
            collections.defaultdict)

    def test_defaultdict_subclass(self):

        class MyDefDict(typing_extensions.DefaultDict[str, int]):
            pass

        dd = MyDefDict()
        self.assertIsInstance(dd, MyDefDict)

        self.assertIsSubclass(MyDefDict, collections.defaultdict)
        self.assertNotIsSubclass(collections.defaultdict, MyDefDict)

    @skipUnless(CAN_INSTANTIATE_COLLECTIONS, "Behavior added in typing 3.6.1")
    def test_ordereddict_instantiation(self):
        self.assertIs(
            type(typing_extensions.OrderedDict()),
            collections.OrderedDict)
        self.assertIs(
            type(typing_extensions.OrderedDict[KT, VT]()),
            collections.OrderedDict)
        self.assertIs(
            type(typing_extensions.OrderedDict[str, int]()),
            collections.OrderedDict)

    def test_ordereddict_subclass(self):

        class MyOrdDict(typing_extensions.OrderedDict[str, int]):
            pass

        od = MyOrdDict()
        self.assertIsInstance(od, MyOrdDict)

        self.assertIsSubclass(MyOrdDict, collections.OrderedDict)
        self.assertNotIsSubclass(collections.OrderedDict, MyOrdDict)

    def test_chainmap_instantiation(self):
        self.assertIs(type(typing_extensions.ChainMap()), collections.ChainMap)
        self.assertIs(type(typing_extensions.ChainMap[KT, VT]()), collections.ChainMap)
        self.assertIs(type(typing_extensions.ChainMap[str, int]()), collections.ChainMap)
        class CM(typing_extensions.ChainMap[KT, VT]): ...
        self.assertIs(type(CM[int, str]()), CM)

    def test_chainmap_subclass(self):

        class MyChainMap(typing_extensions.ChainMap[str, int]):
            pass

        cm = MyChainMap()
        self.assertIsInstance(cm, MyChainMap)

        self.assertIsSubclass(MyChainMap, collections.ChainMap)
        self.assertNotIsSubclass(collections.ChainMap, MyChainMap)

    def test_deque_instantiation(self):
        self.assertIs(type(typing_extensions.Deque()), collections.deque)
        self.assertIs(type(typing_extensions.Deque[T]()), collections.deque)
        self.assertIs(type(typing_extensions.Deque[int]()), collections.deque)
        class D(typing_extensions.Deque[T]): ...
        self.assertIs(type(D[int]()), D)

    def test_counter_instantiation(self):
        self.assertIs(type(typing_extensions.Counter()), collections.Counter)
        self.assertIs(type(typing_extensions.Counter[T]()), collections.Counter)
        self.assertIs(type(typing_extensions.Counter[int]()), collections.Counter)
        class C(typing_extensions.Counter[T]): ...
        self.assertIs(type(C[int]()), C)
        if not PEP_560:
            self.assertEqual(C.__bases__, (typing_extensions.Counter,))
        else:
            self.assertEqual(C.__bases__, (collections.Counter, typing.Generic))

    def test_counter_subclass_instantiation(self):

        class MyCounter(typing_extensions.Counter[int]):
            pass

        d = MyCounter()
        self.assertIsInstance(d, MyCounter)
        self.assertIsInstance(d, collections.Counter)
        self.assertIsInstance(d, typing_extensions.Counter)

    def test_async_generator(self):
        ns = {}
        exec("async def f():\n"
             "    yield 42\n", globals(), ns)
        g = ns['f']()
        self.assertIsSubclass(type(g), typing_extensions.AsyncGenerator)

    def test_no_async_generator_instantiation(self):
        with self.assertRaises(TypeError):
            typing_extensions.AsyncGenerator()
        with self.assertRaises(TypeError):
            typing_extensions.AsyncGenerator[T, T]()
        with self.assertRaises(TypeError):
            typing_extensions.AsyncGenerator[int, int]()

    def test_subclassing_async_generator(self):
        class G(typing_extensions.AsyncGenerator[int, int]):
            def asend(self, value):
                pass
            def athrow(self, typ, val=None, tb=None):
                pass

        ns = {}
        exec('async def g(): yield 0', globals(), ns)
        g = ns['g']
        self.assertIsSubclass(G, typing_extensions.AsyncGenerator)
        self.assertIsSubclass(G, typing_extensions.AsyncIterable)
        self.assertIsSubclass(G, collections.abc.AsyncGenerator)
        self.assertIsSubclass(G, collections.abc.AsyncIterable)
        self.assertNotIsSubclass(type(g), G)

        instance = G()
        self.assertIsInstance(instance, typing_extensions.AsyncGenerator)
        self.assertIsInstance(instance, typing_extensions.AsyncIterable)
        self.assertIsInstance(instance, collections.abc.AsyncGenerator)
        self.assertIsInstance(instance, collections.abc.AsyncIterable)
        self.assertNotIsInstance(type(g), G)
        self.assertNotIsInstance(g, G)


class OtherABCTests(BaseTestCase):

    def test_contextmanager(self):
        @contextlib.contextmanager
        def manager():
            yield 42

        cm = manager()
        self.assertIsInstance(cm, typing_extensions.ContextManager)
        self.assertNotIsInstance(42, typing_extensions.ContextManager)

    def test_async_contextmanager(self):
        class NotACM:
            pass
        self.assertIsInstance(ACM(), typing_extensions.AsyncContextManager)
        self.assertNotIsInstance(NotACM(), typing_extensions.AsyncContextManager)
        @contextlib.contextmanager
        def manager():
            yield 42

        cm = manager()
        self.assertNotIsInstance(cm, typing_extensions.AsyncContextManager)
        self.assertEqual(typing_extensions.AsyncContextManager[int].__args__, (int,))
        if TYPING_3_6_1:
            with self.assertRaises(TypeError):
                isinstance(42, typing_extensions.AsyncContextManager[int])
        with self.assertRaises(TypeError):
            typing_extensions.AsyncContextManager[int, str]


class TypeTests(BaseTestCase):

    def test_type_basic(self):

        class User: pass
        class BasicUser(User): pass
        class ProUser(User): pass

        def new_user(user_class: Type[User]) -> User:
            return user_class()

        new_user(BasicUser)

    def test_type_typevar(self):

        class User: pass
        class BasicUser(User): pass
        class ProUser(User): pass

        U = TypeVar('U', bound=User)

        def new_user(user_class: Type[U]) -> U:
            return user_class()

        new_user(BasicUser)

    def test_type_optional(self):
        A = Optional[Type[BaseException]]

        def foo(a: A) -> Optional[BaseException]:
            if a is None:
                return None
            else:
                return a()

        assert isinstance(foo(KeyboardInterrupt), KeyboardInterrupt)
        assert foo(None) is None


class NewTypeTests(BaseTestCase):

    def test_basic(self):
        UserId = NewType('UserId', int)
        UserName = NewType('UserName', str)
        self.assertIsInstance(UserId(5), int)
        self.assertIsInstance(UserName('Joe'), str)
        self.assertEqual(UserId(5) + 1, 6)

    def test_errors(self):
        UserId = NewType('UserId', int)
        UserName = NewType('UserName', str)
        with self.assertRaises(TypeError):
            issubclass(UserId, int)
        with self.assertRaises(TypeError):
            class D(UserName):
                pass


class Coordinate(Protocol):
    x: int
    y: int

@runtime
class Point(Coordinate, Protocol):
    label: str

class MyPoint:
    x: int
    y: int
    label: str

class XAxis(Protocol):
    x: int

class YAxis(Protocol):
    y: int

@runtime
class Position(XAxis, YAxis, Protocol):
    pass

@runtime
class Proto(Protocol):
    attr: int

    def meth(self, arg: str) -> int:
        ...

class Concrete(Proto):
    pass

class Other:
    attr: int = 1

    def meth(self, arg: str) -> int:
        if arg == 'this':
            return 1
        return 0

class NT(NamedTuple):
    x: int
    y: int


class ProtocolTests(BaseTestCase):

    def test_basic_protocol(self):
        @runtime
        class P(Protocol):
            def meth(self):
                pass
        class C: pass
        class D:
            def meth(self):
                pass
        def f():
            pass
        self.assertIsSubclass(D, P)
        self.assertIsInstance(D(), P)
        self.assertNotIsSubclass(C, P)
        self.assertNotIsInstance(C(), P)
        self.assertNotIsSubclass(types.FunctionType, P)
        self.assertNotIsInstance(f, P)

    def test_everything_implements_empty_protocol(self):
        @runtime
        class Empty(Protocol): pass
        class C: pass
        def f():
            pass
        for thing in (object, type, tuple, C, types.FunctionType):
            self.assertIsSubclass(thing, Empty)
        for thing in (object(), 1, (), typing, f):
            self.assertIsInstance(thing, Empty)

    def test_function_implements_protocol(self):
        def f():
            pass
        self.assertIsInstance(f, HasCallProtocol)

    def test_no_inheritance_from_nominal(self):
        class C: pass
        class BP(Protocol): pass
        with self.assertRaises(TypeError):
            class P(C, Protocol):
                pass
        with self.assertRaises(TypeError):
            class P(Protocol, C):
                pass
        with self.assertRaises(TypeError):
            class P(BP, C, Protocol):
                pass
        class D(BP, C): pass
        class E(C, BP): pass
        self.assertNotIsInstance(D(), E)
        self.assertNotIsInstance(E(), D)

    def test_no_instantiation(self):
        class P(Protocol): pass
        with self.assertRaises(TypeError):
            P()
        class C(P): pass
        self.assertIsInstance(C(), C)
        T = TypeVar('T')
        class PG(Protocol[T]): pass
        with self.assertRaises(TypeError):
            PG()
        with self.assertRaises(TypeError):
            PG[int]()
        with self.assertRaises(TypeError):
            PG[T]()
        class CG(PG[T]): pass
        self.assertIsInstance(CG[int](), CG)

    def test_cannot_instantiate_abstract(self):
        @runtime
        class P(Protocol):
            @abc.abstractmethod
            def ameth(self) -> int:
                raise NotImplementedError
        class B(P):
            pass
        class C(B):
            def ameth(self) -> int:
                return 26
        with self.assertRaises(TypeError):
            B()
        self.assertIsInstance(C(), P)

    def test_subprotocols_extending(self):
        class P1(Protocol):
            def meth1(self):
                pass
        @runtime
        class P2(P1, Protocol):
            def meth2(self):
                pass
        class C:
            def meth1(self):
                pass
            def meth2(self):
                pass
        class C1:
            def meth1(self):
                pass
        class C2:
            def meth2(self):
                pass
        self.assertNotIsInstance(C1(), P2)
        self.assertNotIsInstance(C2(), P2)
        self.assertNotIsSubclass(C1, P2)
        self.assertNotIsSubclass(C2, P2)
        self.assertIsInstance(C(), P2)
        self.assertIsSubclass(C, P2)

    def test_subprotocols_merging(self):
        class P1(Protocol):
            def meth1(self):
                pass
        class P2(Protocol):
            def meth2(self):
                pass
        @runtime
        class P(P1, P2, Protocol):
            pass
        class C:
            def meth1(self):
                pass
            def meth2(self):
                pass
        class C1:
            def meth1(self):
                pass
        class C2:
            def meth2(self):
                pass
        self.assertNotIsInstance(C1(), P)
        self.assertNotIsInstance(C2(), P)
        self.assertNotIsSubclass(C1, P)
        self.assertNotIsSubclass(C2, P)
        self.assertIsInstance(C(), P)
        self.assertIsSubclass(C, P)

    def test_protocols_issubclass(self):
        T = TypeVar('T')
        @runtime
        class P(Protocol):
            def x(self): ...
        @runtime
        class PG(Protocol[T]):
            def x(self): ...
        class BadP(Protocol):
            def x(self): ...
        class BadPG(Protocol[T]):
            def x(self): ...
        class C:
            def x(self): ...
        self.assertIsSubclass(C, P)
        self.assertIsSubclass(C, PG)
        self.assertIsSubclass(BadP, PG)
        if not PEP_560:
            self.assertIsSubclass(PG[int], PG)
            self.assertIsSubclass(BadPG[int], P)
            self.assertIsSubclass(BadPG[T], PG)
        with self.assertRaises(TypeError):
            issubclass(C, PG[T])
        with self.assertRaises(TypeError):
            issubclass(C, PG[C])
        with self.assertRaises(TypeError):
            issubclass(C, BadP)
        with self.assertRaises(TypeError):
            issubclass(C, BadPG)
        with self.assertRaises(TypeError):
            issubclass(P, PG[T])
        with self.assertRaises(TypeError):
            issubclass(PG, PG[int])

    def test_protocols_issubclass_non_callable(self):
        class C:
            x = 1
        @runtime
        class PNonCall(Protocol):
            x = 1
        with self.assertRaises(TypeError):
            issubclass(C, PNonCall)
        self.assertIsInstance(C(), PNonCall)
        PNonCall.register(C)
        with self.assertRaises(TypeError):
            issubclass(C, PNonCall)
        self.assertIsInstance(C(), PNonCall)
        # check that non-protocol subclasses are not affected
        class D(PNonCall): ...
        self.assertNotIsSubclass(C, D)
        self.assertNotIsInstance(C(), D)
        D.register(C)
        self.assertIsSubclass(C, D)
        self.assertIsInstance(C(), D)
        with self.assertRaises(TypeError):
            issubclass(D, PNonCall)

    def test_protocols_isinstance(self):
        T = TypeVar('T')
        @runtime
        class P(Protocol):
            def meth(x): ...
        @runtime
        class PG(Protocol[T]):
            def meth(x): ...
        class BadP(Protocol):
            def meth(x): ...
        class BadPG(Protocol[T]):
            def meth(x): ...
        class C:
            def meth(x): ...
        self.assertIsInstance(C(), P)
        self.assertIsInstance(C(), PG)
        with self.assertRaises(TypeError):
            isinstance(C(), PG[T])
        with self.assertRaises(TypeError):
            isinstance(C(), PG[C])
        with self.assertRaises(TypeError):
            isinstance(C(), BadP)
        with self.assertRaises(TypeError):
            isinstance(C(), BadPG)

    def test_protocols_isinstance_py36(self):
        class APoint:
            def __init__(self, x, y, label):
                self.x = x
                self.y = y
                self.label = label
        class BPoint:
            label = 'B'
            def __init__(self, x, y):
                self.x = x
                self.y = y
        class C:
            def __init__(self, attr):
                self.attr = attr
            def meth(self, arg):
                return 0
        class Bad: pass
        self.assertIsInstance(APoint(1, 2, 'A'), Point)
        self.assertIsInstance(BPoint(1, 2), Point)
        self.assertNotIsInstance(MyPoint(), Point)
        self.assertIsInstance(BPoint(1, 2), Position)
        self.assertIsInstance(Other(), Proto)
        self.assertIsInstance(Concrete(), Proto)
        self.assertIsInstance(C(42), Proto)
        self.assertNotIsInstance(Bad(), Proto)
        self.assertNotIsInstance(Bad(), Point)
        self.assertNotIsInstance(Bad(), Position)
        self.assertNotIsInstance(Bad(), Concrete)
        self.assertNotIsInstance(Other(), Concrete)
        self.assertIsInstance(NT(1, 2), Position)

    def test_protocols_isinstance_init(self):
        T = TypeVar('T')
        @runtime
        class P(Protocol):
            x = 1
        @runtime
        class PG(Protocol[T]):
            x = 1
        class C:
            def __init__(self, x):
                self.x = x
        self.assertIsInstance(C(1), P)
        self.assertIsInstance(C(1), PG)

    def test_protocols_support_register(self):
        @runtime
        class P(Protocol):
            x = 1
        class PM(Protocol):
            def meth(self): pass
        class D(PM): pass
        class C: pass
        D.register(C)
        P.register(C)
        self.assertIsInstance(C(), P)
        self.assertIsInstance(C(), D)

    def test_none_on_non_callable_doesnt_block_implementation(self):
        @runtime
        class P(Protocol):
            x = 1
        class A:
            x = 1
        class B(A):
            x = None
        class C:
            def __init__(self):
                self.x = None
        self.assertIsInstance(B(), P)
        self.assertIsInstance(C(), P)

    def test_none_on_callable_blocks_implementation(self):
        @runtime
        class P(Protocol):
            def x(self): ...
        class A:
            def x(self): ...
        class B(A):
            x = None
        class C:
            def __init__(self):
                self.x = None
        self.assertNotIsInstance(B(), P)
        self.assertNotIsInstance(C(), P)

    def test_non_protocol_subclasses(self):
        class P(Protocol):
            x = 1
        @runtime
        class PR(Protocol):
            def meth(self): pass
        class NonP(P):
            x = 1
        class NonPR(PR): pass
        class C:
            x = 1
        class D:
            def meth(self): pass
        self.assertNotIsInstance(C(), NonP)
        self.assertNotIsInstance(D(), NonPR)
        self.assertNotIsSubclass(C, NonP)
        self.assertNotIsSubclass(D, NonPR)
        self.assertIsInstance(NonPR(), PR)
        self.assertIsSubclass(NonPR, PR)

    def test_custom_subclasshook(self):
        class P(Protocol):
            x = 1
        class OKClass: pass
        class BadClass:
            x = 1
        class C(P):
            @classmethod
            def __subclasshook__(cls, other):
                return other.__name__.startswith("OK")
        self.assertIsInstance(OKClass(), C)
        self.assertNotIsInstance(BadClass(), C)
        self.assertIsSubclass(OKClass, C)
        self.assertNotIsSubclass(BadClass, C)

    def test_issubclass_fails_correctly(self):
        @runtime
        class P(Protocol):
            x = 1
        class C: pass
        with self.assertRaises(TypeError):
            issubclass(C(), P)

    @skipUnless(not OLD_GENERICS, "New style generics required")
    def test_defining_generic_protocols(self):
        T = TypeVar('T')
        S = TypeVar('S')
        @runtime
        class PR(Protocol[T, S]):
            def meth(self): pass
        class P(PR[int, T], Protocol[T]):
            y = 1
        self.assertIsSubclass(PR[int, T], PR)
        self.assertIsSubclass(P[str], PR)
        with self.assertRaises(TypeError):
            PR[int]
        with self.assertRaises(TypeError):
            P[int, str]
        with self.assertRaises(TypeError):
            PR[int, 1]
        with self.assertRaises(TypeError):
            PR[int, ClassVar]
        class C(PR[int, T]): pass
        self.assertIsInstance(C[str](), C)

    def test_defining_generic_protocols_old_style(self):
        T = TypeVar('T')
        S = TypeVar('S')
        @runtime
        class PR(Protocol, Generic[T, S]):
            def meth(self): pass
        class P(PR[int, str], Protocol):
            y = 1
        if not PEP_560:
            self.assertIsSubclass(PR[int, str], PR)
        else:
            with self.assertRaises(TypeError):
                self.assertIsSubclass(PR[int, str], PR)
        self.assertIsSubclass(P, PR)
        with self.assertRaises(TypeError):
            PR[int]
        if not TYPING_3_10_0:
            with self.assertRaises(TypeError):
                PR[int, 1]
        class P1(Protocol, Generic[T]):
            def bar(self, x: T) -> str: ...
        class P2(Generic[T], Protocol):
            def bar(self, x: T) -> str: ...
        @runtime
        class PSub(P1[str], Protocol):
            x = 1
        class Test:
            x = 1
            def bar(self, x: str) -> str:
                return x
        self.assertIsInstance(Test(), PSub)
        if not TYPING_3_10_0:
            with self.assertRaises(TypeError):
                PR[int, ClassVar]

    def test_init_called(self):
        T = TypeVar('T')
        class P(Protocol[T]): pass
        class C(P[T]):
            def __init__(self):
                self.test = 'OK'
        self.assertEqual(C[int]().test, 'OK')

    @skipUnless(not OLD_GENERICS, "New style generics required")
    def test_protocols_bad_subscripts(self):
        T = TypeVar('T')
        S = TypeVar('S')
        with self.assertRaises(TypeError):
            class P(Protocol[T, T]): pass
        with self.assertRaises(TypeError):
            class P(Protocol[int]): pass
        with self.assertRaises(TypeError):
            class P(Protocol[T], Protocol[S]): pass
        with self.assertRaises(TypeError):
            class P(typing.Mapping[T, S], Protocol[T]): pass

    def test_generic_protocols_repr(self):
        T = TypeVar('T')
        S = TypeVar('S')
        class P(Protocol[T, S]): pass
        # After PEP 560 unsubscripted generics have a standard repr.
        if not PEP_560:
            self.assertTrue(repr(P).endswith('P'))
        self.assertTrue(repr(P[T, S]).endswith('P[~T, ~S]'))
        self.assertTrue(repr(P[int, str]).endswith('P[int, str]'))

    def test_generic_protocols_eq(self):
        T = TypeVar('T')
        S = TypeVar('S')
        class P(Protocol[T, S]): pass
        self.assertEqual(P, P)
        self.assertEqual(P[int, T], P[int, T])
        self.assertEqual(P[T, T][Tuple[T, S]][int, str],
                         P[Tuple[int, str], Tuple[int, str]])

    @skipUnless(not OLD_GENERICS, "New style generics required")
    def test_generic_protocols_special_from_generic(self):
        T = TypeVar('T')
        class P(Protocol[T]): pass
        self.assertEqual(P.__parameters__, (T,))
        self.assertIs(P.__args__, None)
        self.assertIs(P.__origin__, None)
        self.assertEqual(P[int].__parameters__, ())
        self.assertEqual(P[int].__args__, (int,))
        self.assertIs(P[int].__origin__, P)

    def test_generic_protocols_special_from_protocol(self):
        @runtime
        class PR(Protocol):
            x = 1
        class P(Protocol):
            def meth(self):
                pass
        T = TypeVar('T')
        class PG(Protocol[T]):
            x = 1
            def meth(self):
                pass
        self.assertTrue(P._is_protocol)
        self.assertTrue(PR._is_protocol)
        self.assertTrue(PG._is_protocol)
        if hasattr(typing, 'Protocol'):
            self.assertFalse(P._is_runtime_protocol)
        else:
            with self.assertRaises(AttributeError):
                self.assertFalse(P._is_runtime_protocol)
        self.assertTrue(PR._is_runtime_protocol)
        self.assertTrue(PG[int]._is_protocol)
        self.assertEqual(typing_extensions._get_protocol_attrs(P), {'meth'})
        self.assertEqual(typing_extensions._get_protocol_attrs(PR), {'x'})
        self.assertEqual(frozenset(typing_extensions._get_protocol_attrs(PG)),
                         frozenset({'x', 'meth'}))
        if not PEP_560:
            self.assertEqual(frozenset(typing_extensions._get_protocol_attrs(PG[int])),
                             frozenset({'x', 'meth'}))

    def test_no_runtime_deco_on_nominal(self):
        with self.assertRaises(TypeError):
            @runtime
            class C: pass
        class Proto(Protocol):
            x = 1
        with self.assertRaises(TypeError):
            @runtime
            class Concrete(Proto):
                pass

    def test_none_treated_correctly(self):
        @runtime
        class P(Protocol):
            x = None  # type: int
        class B(object): pass
        self.assertNotIsInstance(B(), P)
        class C:
            x = 1
        class D:
            x = None
        self.assertIsInstance(C(), P)
        self.assertIsInstance(D(), P)
        class CI:
            def __init__(self):
                self.x = 1
        class DI:
            def __init__(self):
                self.x = None
        self.assertIsInstance(C(), P)
        self.assertIsInstance(D(), P)

    def test_protocols_in_unions(self):
        class P(Protocol):
            x = None  # type: int
        Alias = typing.Union[typing.Iterable, P]
        Alias2 = typing.Union[P, typing.Iterable]
        self.assertEqual(Alias, Alias2)

    def test_protocols_pickleable(self):
        global P, CP  # pickle wants to reference the class by name
        T = TypeVar('T')

        @runtime
        class P(Protocol[T]):
            x = 1
        class CP(P[int]):
            pass

        c = CP()
        c.foo = 42
        c.bar = 'abc'
        for proto in range(pickle.HIGHEST_PROTOCOL + 1):
            z = pickle.dumps(c, proto)
            x = pickle.loads(z)
            self.assertEqual(x.foo, 42)
            self.assertEqual(x.bar, 'abc')
            self.assertEqual(x.x, 1)
            self.assertEqual(x.__dict__, {'foo': 42, 'bar': 'abc'})
            s = pickle.dumps(P)
            D = pickle.loads(s)
            class E:
                x = 1
            self.assertIsInstance(E(), D)

    def test_collections_protocols_allowed(self):
        @runtime_checkable
        class Custom(collections.abc.Iterable, Protocol):
            def close(self): pass

        class A: ...
        class B:
            def __iter__(self):
                return []
            def close(self):
                return 0

        self.assertIsSubclass(B, Custom)
        self.assertNotIsSubclass(A, Custom)

    def test_no_init_same_for_different_protocol_implementations(self):
        class CustomProtocolWithoutInitA(Protocol):
            pass

        class CustomProtocolWithoutInitB(Protocol):
            pass

        self.assertEqual(CustomProtocolWithoutInitA.__init__, CustomProtocolWithoutInitB.__init__)


class TypedDictTests(BaseTestCase):

    def test_basics_iterable_syntax(self):
        Emp = TypedDict('Emp', {'name': str, 'id': int})
        self.assertIsSubclass(Emp, dict)
        self.assertIsSubclass(Emp, typing.MutableMapping)
        self.assertNotIsSubclass(Emp, collections.abc.Sequence)
        jim = Emp(name='Jim', id=1)
        self.assertIs(type(jim), dict)
        self.assertEqual(jim['name'], 'Jim')
        self.assertEqual(jim['id'], 1)
        self.assertEqual(Emp.__name__, 'Emp')
        self.assertEqual(Emp.__module__, __name__)
        self.assertEqual(Emp.__bases__, (dict,))
        self.assertEqual(Emp.__annotations__, {'name': str, 'id': int})
        self.assertEqual(Emp.__total__, True)

    def test_basics_keywords_syntax(self):
        Emp = TypedDict('Emp', name=str, id=int)
        self.assertIsSubclass(Emp, dict)
        self.assertIsSubclass(Emp, typing.MutableMapping)
        self.assertNotIsSubclass(Emp, collections.abc.Sequence)
        jim = Emp(name='Jim', id=1)
        self.assertIs(type(jim), dict)
        self.assertEqual(jim['name'], 'Jim')
        self.assertEqual(jim['id'], 1)
        self.assertEqual(Emp.__name__, 'Emp')
        self.assertEqual(Emp.__module__, __name__)
        self.assertEqual(Emp.__bases__, (dict,))
        self.assertEqual(Emp.__annotations__, {'name': str, 'id': int})
        self.assertEqual(Emp.__total__, True)

    def test_typeddict_special_keyword_names(self):
        TD = TypedDict("TD", cls=type, self=object, typename=str, _typename=int,
                       fields=list, _fields=dict)
        self.assertEqual(TD.__name__, 'TD')
        self.assertEqual(TD.__annotations__, {'cls': type, 'self': object, 'typename': str,
                                              '_typename': int, 'fields': list, '_fields': dict})
        a = TD(cls=str, self=42, typename='foo', _typename=53,
               fields=[('bar', tuple)], _fields={'baz', set})
        self.assertEqual(a['cls'], str)
        self.assertEqual(a['self'], 42)
        self.assertEqual(a['typename'], 'foo')
        self.assertEqual(a['_typename'], 53)
        self.assertEqual(a['fields'], [('bar', tuple)])
        self.assertEqual(a['_fields'], {'baz', set})

    @skipIf(hasattr(typing, 'TypedDict'), "Should be tested by upstream")
    def test_typeddict_create_errors(self):
        with self.assertRaises(TypeError):
            TypedDict.__new__()
        with self.assertRaises(TypeError):
            TypedDict()
        with self.assertRaises(TypeError):
            TypedDict('Emp', [('name', str)], None)

        with self.assertWarns(DeprecationWarning):
            Emp = TypedDict(_typename='Emp', name=str, id=int)
        self.assertEqual(Emp.__name__, 'Emp')
        self.assertEqual(Emp.__annotations__, {'name': str, 'id': int})

        with self.assertWarns(DeprecationWarning):
            Emp = TypedDict('Emp', _fields={'name': str, 'id': int})
        self.assertEqual(Emp.__name__, 'Emp')
        self.assertEqual(Emp.__annotations__, {'name': str, 'id': int})

    def test_typeddict_errors(self):
        Emp = TypedDict('Emp', {'name': str, 'id': int})
        if sys.version_info >= (3, 9, 2):
            self.assertEqual(TypedDict.__module__, 'typing')
        else:
            self.assertEqual(TypedDict.__module__, 'typing_extensions')
        jim = Emp(name='Jim', id=1)
        with self.assertRaises(TypeError):
            isinstance({}, Emp)
        with self.assertRaises(TypeError):
            isinstance(jim, Emp)
        with self.assertRaises(TypeError):
            issubclass(dict, Emp)
        with self.assertRaises(TypeError):
            TypedDict('Hi', x=1)
        with self.assertRaises(TypeError):
            TypedDict('Hi', [('x', int), ('y', 1)])
        with self.assertRaises(TypeError):
            TypedDict('Hi', [('x', int)], y=int)

    def test_py36_class_syntax_usage(self):
        self.assertEqual(LabelPoint2D.__name__, 'LabelPoint2D')
        self.assertEqual(LabelPoint2D.__module__, __name__)
        self.assertEqual(get_type_hints(LabelPoint2D), {'x': int, 'y': int, 'label': str})
        self.assertEqual(LabelPoint2D.__bases__, (dict,))
        self.assertEqual(LabelPoint2D.__total__, True)
        self.assertNotIsSubclass(LabelPoint2D, typing.Sequence)
        not_origin = Point2D(x=0, y=1)
        self.assertEqual(not_origin['x'], 0)
        self.assertEqual(not_origin['y'], 1)
        other = LabelPoint2D(x=0, y=1, label='hi')
        self.assertEqual(other['label'], 'hi')

    def test_pickle(self):
        global EmpD  # pickle wants to reference the class by name
        EmpD = TypedDict('EmpD', name=str, id=int)
        jane = EmpD({'name': 'jane', 'id': 37})
        for proto in range(pickle.HIGHEST_PROTOCOL + 1):
            z = pickle.dumps(jane, proto)
            jane2 = pickle.loads(z)
            self.assertEqual(jane2, jane)
            self.assertEqual(jane2, {'name': 'jane', 'id': 37})
            ZZ = pickle.dumps(EmpD, proto)
            EmpDnew = pickle.loads(ZZ)
            self.assertEqual(EmpDnew({'name': 'jane', 'id': 37}), jane)

    def test_optional(self):
        EmpD = TypedDict('EmpD', name=str, id=int)

        self.assertEqual(typing.Optional[EmpD], typing.Union[None, EmpD])
        self.assertNotEqual(typing.List[EmpD], typing.Tuple[EmpD])

    def test_total(self):
        D = TypedDict('D', {'x': int}, total=False)
        self.assertEqual(D(), {})
        self.assertEqual(D(x=1), {'x': 1})
        self.assertEqual(D.__total__, False)
        self.assertEqual(D.__required_keys__, frozenset())
        self.assertEqual(D.__optional_keys__, {'x'})

        self.assertEqual(Options(), {})
        self.assertEqual(Options(log_level=2), {'log_level': 2})
        self.assertEqual(Options.__total__, False)
        self.assertEqual(Options.__required_keys__, frozenset())
        self.assertEqual(Options.__optional_keys__, {'log_level', 'log_path'})

    def test_optional_keys(self):
        assert Point2Dor3D.__required_keys__ == frozenset(['x', 'y'])
        assert Point2Dor3D.__optional_keys__ == frozenset(['z'])

    def test_keys_inheritance(self):
        assert BaseAnimal.__required_keys__ == frozenset(['name'])
        assert BaseAnimal.__optional_keys__ == frozenset([])
        assert get_type_hints(BaseAnimal) == {'name': str}

        assert Animal.__required_keys__ == frozenset(['name'])
        assert Animal.__optional_keys__ == frozenset(['tail', 'voice'])
        assert get_type_hints(Animal) == {
            'name': str,
            'tail': bool,
            'voice': str,
        }

        assert Cat.__required_keys__ == frozenset(['name', 'fur_color'])
        assert Cat.__optional_keys__ == frozenset(['tail', 'voice'])
        assert get_type_hints(Cat) == {
            'fur_color': str,
            'name': str,
            'tail': bool,
            'voice': str,
        }


class AnnotatedTests(BaseTestCase):

    def test_repr(self):
        if hasattr(typing, 'Annotated'):
            mod_name = 'typing'
        else:
            mod_name = "typing_extensions"
        self.assertEqual(
            repr(Annotated[int, 4, 5]),
            mod_name + ".Annotated[int, 4, 5]"
        )
        self.assertEqual(
            repr(Annotated[List[int], 4, 5]),
            mod_name + ".Annotated[typing.List[int], 4, 5]"
        )

    def test_flatten(self):
        A = Annotated[Annotated[int, 4], 5]
        self.assertEqual(A, Annotated[int, 4, 5])
        self.assertEqual(A.__metadata__, (4, 5))
        if PEP_560:
            self.assertEqual(A.__origin__, int)

    def test_specialize(self):
        L = Annotated[List[T], "my decoration"]
        LI = Annotated[List[int], "my decoration"]
        self.assertEqual(L[int], Annotated[List[int], "my decoration"])
        self.assertEqual(L[int].__metadata__, ("my decoration",))
        if PEP_560:
            self.assertEqual(L[int].__origin__, List[int])
        with self.assertRaises(TypeError):
            LI[int]
        with self.assertRaises(TypeError):
            L[int, float]

    def test_hash_eq(self):
        self.assertEqual(len({Annotated[int, 4, 5], Annotated[int, 4, 5]}), 1)
        self.assertNotEqual(Annotated[int, 4, 5], Annotated[int, 5, 4])
        self.assertNotEqual(Annotated[int, 4, 5], Annotated[str, 4, 5])
        self.assertNotEqual(Annotated[int, 4], Annotated[int, 4, 4])
        self.assertEqual(
            {Annotated[int, 4, 5], Annotated[int, 4, 5], Annotated[T, 4, 5]},
            {Annotated[int, 4, 5], Annotated[T, 4, 5]}
        )

    def test_instantiate(self):
        class C:
            classvar = 4

            def __init__(self, x):
                self.x = x

            def __eq__(self, other):
                if not isinstance(other, C):
                    return NotImplemented
                return other.x == self.x

        A = Annotated[C, "a decoration"]
        a = A(5)
        c = C(5)
        self.assertEqual(a, c)
        self.assertEqual(a.x, c.x)
        self.assertEqual(a.classvar, c.classvar)

    def test_instantiate_generic(self):
        MyCount = Annotated[typing_extensions.Counter[T], "my decoration"]
        self.assertEqual(MyCount([4, 4, 5]), {4: 2, 5: 1})
        self.assertEqual(MyCount[int]([4, 4, 5]), {4: 2, 5: 1})

    def test_cannot_instantiate_forward(self):
        A = Annotated["int", (5, 6)]
        with self.assertRaises(TypeError):
            A(5)

    def test_cannot_instantiate_type_var(self):
        A = Annotated[T, (5, 6)]
        with self.assertRaises(TypeError):
            A(5)

    def test_cannot_getattr_typevar(self):
        with self.assertRaises(AttributeError):
            Annotated[T, (5, 7)].x

    def test_attr_passthrough(self):
        class C:
            classvar = 4

        A = Annotated[C, "a decoration"]
        self.assertEqual(A.classvar, 4)
        A.x = 5
        self.assertEqual(C.x, 5)

    def test_hash_eq(self):
        self.assertEqual(len({Annotated[int, 4, 5], Annotated[int, 4, 5]}), 1)
        self.assertNotEqual(Annotated[int, 4, 5], Annotated[int, 5, 4])
        self.assertNotEqual(Annotated[int, 4, 5], Annotated[str, 4, 5])
        self.assertNotEqual(Annotated[int, 4], Annotated[int, 4, 4])
        self.assertEqual(
            {Annotated[int, 4, 5], Annotated[int, 4, 5], Annotated[T, 4, 5]},
            {Annotated[int, 4, 5], Annotated[T, 4, 5]}
        )

    def test_cannot_subclass(self):
        with self.assertRaisesRegex(TypeError, "Cannot subclass .*Annotated"):
            class C(Annotated):
                pass

    def test_cannot_check_instance(self):
        with self.assertRaises(TypeError):
            isinstance(5, Annotated[int, "positive"])

    def test_cannot_check_subclass(self):
        with self.assertRaises(TypeError):
            issubclass(int, Annotated[int, "positive"])

    @skipUnless(PEP_560, "pickle support was added with PEP 560")
    def test_pickle(self):
        samples = [typing.Any, typing.Union[int, str],
                   typing.Optional[str], Tuple[int, ...],
                   typing.Callable[[str], bytes]]

        for t in samples:
            x = Annotated[t, "a"]

            for prot in range(pickle.HIGHEST_PROTOCOL + 1):
                with self.subTest(protocol=prot, type=t):
                    pickled = pickle.dumps(x, prot)
                    restored = pickle.loads(pickled)
                    self.assertEqual(x, restored)

        global _Annotated_test_G

        class _Annotated_test_G(Generic[T]):
            x = 1

        G = Annotated[_Annotated_test_G[int], "A decoration"]
        G.foo = 42
        G.bar = 'abc'

        for proto in range(pickle.HIGHEST_PROTOCOL + 1):
            z = pickle.dumps(G, proto)
            x = pickle.loads(z)
            self.assertEqual(x.foo, 42)
            self.assertEqual(x.bar, 'abc')
            self.assertEqual(x.x, 1)

    def test_subst(self):
        dec = "a decoration"
        dec2 = "another decoration"

        S = Annotated[T, dec2]
        self.assertEqual(S[int], Annotated[int, dec2])

        self.assertEqual(S[Annotated[int, dec]], Annotated[int, dec, dec2])
        L = Annotated[List[T], dec]

        self.assertEqual(L[int], Annotated[List[int], dec])
        with self.assertRaises(TypeError):
            L[int, int]

        self.assertEqual(S[L[int]], Annotated[List[int], dec, dec2])

        D = Annotated[Dict[KT, VT], dec]
        self.assertEqual(D[str, int], Annotated[Dict[str, int], dec])
        with self.assertRaises(TypeError):
            D[int]

        It = Annotated[int, dec]
        with self.assertRaises(TypeError):
            It[None]

        LI = L[int]
        with self.assertRaises(TypeError):
            LI[None]

    def test_annotated_in_other_types(self):
        X = List[Annotated[T, 5]]
        self.assertEqual(X[int], List[Annotated[int, 5]])


@skipUnless(PEP_560, "Python 3.7 required")
class GetTypeHintsTests(BaseTestCase):
    def test_get_type_hints(self):
        def foobar(x: List['X']): ...
        X = Annotated[int, (1, 10)]
        self.assertEqual(
            get_type_hints(foobar, globals(), locals()),
            {'x': List[int]}
        )
        self.assertEqual(
            get_type_hints(foobar, globals(), locals(), include_extras=True),
            {'x': List[Annotated[int, (1, 10)]]}
        )
        BA = Tuple[Annotated[T, (1, 0)], ...]
        def barfoo(x: BA): ...
        self.assertEqual(get_type_hints(barfoo, globals(), locals())['x'], Tuple[T, ...])
        self.assertIs(
            get_type_hints(barfoo, globals(), locals(), include_extras=True)['x'],
            BA
        )
        def barfoo2(x: typing.Callable[..., Annotated[List[T], "const"]],
                    y: typing.Union[int, Annotated[T, "mutable"]]): ...
        self.assertEqual(
            get_type_hints(barfoo2, globals(), locals()),
            {'x': typing.Callable[..., List[T]], 'y': typing.Union[int, T]}
        )
        BA2 = typing.Callable[..., List[T]]
        def barfoo3(x: BA2): ...
        self.assertIs(
            get_type_hints(barfoo3, globals(), locals(), include_extras=True)["x"],
            BA2
        )

    def test_get_type_hints_refs(self):

        Const = Annotated[T, "Const"]

        class MySet(Generic[T]):

            def __ior__(self, other: "Const[MySet[T]]") -> "MySet[T]":
                ...

            def __iand__(self, other: Const["MySet[T]"]) -> "MySet[T]":
                ...

        self.assertEqual(
            get_type_hints(MySet.__iand__, globals(), locals()),
            {'other': MySet[T], 'return': MySet[T]}
        )

        self.assertEqual(
            get_type_hints(MySet.__iand__, globals(), locals(), include_extras=True),
            {'other': Const[MySet[T]], 'return': MySet[T]}
        )

        self.assertEqual(
            get_type_hints(MySet.__ior__, globals(), locals()),
            {'other': MySet[T], 'return': MySet[T]}
        )


class TypeAliasTests(BaseTestCase):
    def test_canonical_usage_with_variable_annotation(self):
        ns = {}
        exec('Alias: TypeAlias = Employee', globals(), ns)

    def test_canonical_usage_with_type_comment(self):
        Alias = Employee  # type: TypeAlias

    def test_cannot_instantiate(self):
        with self.assertRaises(TypeError):
            TypeAlias()

    def test_no_isinstance(self):
        with self.assertRaises(TypeError):
            isinstance(42, TypeAlias)

    def test_no_issubclass(self):
        with self.assertRaises(TypeError):
            issubclass(Employee, TypeAlias)

        with self.assertRaises(TypeError):
            issubclass(TypeAlias, Employee)

    def test_cannot_subclass(self):
        with self.assertRaises(TypeError):
            class C(TypeAlias):
                pass

        with self.assertRaises(TypeError):
            class C(type(TypeAlias)):
                pass

    def test_repr(self):
        if hasattr(typing, 'TypeAlias'):
            self.assertEqual(repr(TypeAlias), 'typing.TypeAlias')
        else:
            self.assertEqual(repr(TypeAlias), 'typing_extensions.TypeAlias')

    def test_cannot_subscript(self):
        with self.assertRaises(TypeError):
            TypeAlias[int]

class ParamSpecTests(BaseTestCase):

    def test_basic_plain(self):
        P = ParamSpec('P')
        self.assertEqual(P, P)
        self.assertIsInstance(P, ParamSpec)
        # Should be hashable
        hash(P)

    def test_repr(self):
        P = ParamSpec('P')
        P_co = ParamSpec('P_co', covariant=True)
        P_contra = ParamSpec('P_contra', contravariant=True)
        P_2 = ParamSpec('P_2')
        self.assertEqual(repr(P), '~P')
        self.assertEqual(repr(P_2), '~P_2')

        # Note: PEP 612 doesn't require these to be repr-ed correctly, but
        # just follow CPython.
        self.assertEqual(repr(P_co), '+P_co')
        self.assertEqual(repr(P_contra), '-P_contra')

    def test_valid_uses(self):
        P = ParamSpec('P')
        T = TypeVar('T')
        C1 = typing.Callable[P, int]
        self.assertEqual(C1.__args__, (P, int))
        self.assertEqual(C1.__parameters__, (P,))
        C2 = typing.Callable[P, T]
        self.assertEqual(C2.__args__, (P, T))
        self.assertEqual(C2.__parameters__, (P, T))


        # Test collections.abc.Callable too.
        if sys.version_info[:2] >= (3, 9):
            # Note: no tests for Callable.__parameters__ here
            # because types.GenericAlias Callable is hardcoded to search
            # for tp_name "TypeVar" in C.  This was changed in 3.10.
            C3 = collections.abc.Callable[P, int]
            self.assertEqual(C3.__args__, (P, int))
            C4 = collections.abc.Callable[P, T]
            self.assertEqual(C4.__args__, (P, T))

        # ParamSpec instances should also have args and kwargs attributes.
        # Note: not in dir(P) because of __class__ hacks
        self.assertTrue(hasattr(P, 'args'))
        self.assertTrue(hasattr(P, 'kwargs'))

    def test_args_kwargs(self):
        P = ParamSpec('P')
        # Note: not in dir(P) because of __class__ hacks
        self.assertTrue(hasattr(P, 'args'))
        self.assertTrue(hasattr(P, 'kwargs'))
        self.assertIsInstance(P.args, ParamSpecArgs)
        self.assertIsInstance(P.kwargs, ParamSpecKwargs)
        self.assertIs(P.args.__origin__, P)
        self.assertIs(P.kwargs.__origin__, P)
        self.assertEqual(repr(P.args), "P.args")
        self.assertEqual(repr(P.kwargs), "P.kwargs")

    def test_user_generics(self):
        T = TypeVar("T")
        P = ParamSpec("P")
        P_2 = ParamSpec("P_2")

        class X(Generic[T, P]):
            pass

        G1 = X[int, P_2]
        self.assertEqual(G1.__args__, (int, P_2))
        self.assertEqual(G1.__parameters__, (P_2,))

        G2 = X[int, Concatenate[int, P_2]]
        self.assertEqual(G2.__args__, (int, Concatenate[int, P_2]))
        self.assertEqual(G2.__parameters__, (P_2,))

        # The following are some valid uses cases in PEP 612 that don't work:
        # These do not work in 3.9, _type_check blocks the list and ellipsis.
        # G3 = X[int, [int, bool]]
        # G4 = X[int, ...]
        # G5 = Z[[int, str, bool]]
        # Not working because this is special-cased in 3.10.
        # G6 = Z[int, str, bool]

        class Z(Generic[P]):
            pass

    def test_pickle(self):
        global P, P_co, P_contra
        P = ParamSpec('P')
        P_co = ParamSpec('P_co', covariant=True)
        P_contra = ParamSpec('P_contra', contravariant=True)
        for proto in range(pickle.HIGHEST_PROTOCOL):
            with self.subTest(f'Pickle protocol {proto}'):
                for paramspec in (P, P_co, P_contra):
                    z = pickle.loads(pickle.dumps(paramspec, proto))
                    self.assertEqual(z.__name__, paramspec.__name__)
                    self.assertEqual(z.__covariant__, paramspec.__covariant__)
                    self.assertEqual(z.__contravariant__, paramspec.__contravariant__)
                    self.assertEqual(z.__bound__, paramspec.__bound__)

    def test_eq(self):
        P = ParamSpec('P')
        self.assertEqual(P, P)
        self.assertEqual(hash(P), hash(P))
        # ParamSpec should compare by id similar to TypeVar in CPython
        self.assertNotEqual(ParamSpec('P'), P)
        self.assertIsNot(ParamSpec('P'), P)
        # Note: normally you don't test this as it breaks when there's
        # a hash collision. However, ParamSpec *must* guarantee that
        # as long as two objects don't have the same ID, their hashes
        # won't be the same.
        self.assertNotEqual(hash(ParamSpec('P')), hash(P))


class ConcatenateTests(BaseTestCase):
    def test_basics(self):
        P = ParamSpec('P')

        class MyClass: ...

        c = Concatenate[MyClass, P]
        self.assertNotEqual(c, Concatenate)

    def test_valid_uses(self):
        P = ParamSpec('P')
        T = TypeVar('T')
        C1 = typing.Callable[Concatenate[int, P], int]
        C2 = typing.Callable[Concatenate[int, T, P], T]

        # Test collections.abc.Callable too.
        if sys.version_info[:2] >= (3, 9):
            C3 = collections.abc.Callable[Concatenate[int, P], int]
            C4 = collections.abc.Callable[Concatenate[int, T, P], T]

    def test_basic_introspection(self):
        P = ParamSpec('P')
        C1 = Concatenate[int, P]
        C2 = Concatenate[int, T, P]
        self.assertEqual(C1.__origin__, Concatenate)
        self.assertEqual(C1.__args__, (int, P))
        self.assertEqual(C2.__origin__, Concatenate)
        self.assertEqual(C2.__args__, (int, T, P))

    def test_eq(self):
        P = ParamSpec('P')
        C1 = Concatenate[int, P]
        C2 = Concatenate[int, P]
        C3 = Concatenate[int, T, P]
        self.assertEqual(C1, C2)
        self.assertEqual(hash(C1), hash(C2))
        self.assertNotEqual(C1, C3)


class TypeGuardTests(BaseTestCase):
    def test_basics(self):
        TypeGuard[int]  # OK
        self.assertEqual(TypeGuard[int], TypeGuard[int])

        def foo(arg) -> TypeGuard[int]: ...
        self.assertEqual(gth(foo), {'return': TypeGuard[int]})

    def test_repr(self):
        if hasattr(typing, 'TypeGuard'):
            mod_name = 'typing'
        else:
            mod_name = 'typing_extensions'
        self.assertEqual(repr(TypeGuard), f'{mod_name}.TypeGuard')
        cv = TypeGuard[int]
        self.assertEqual(repr(cv), f'{mod_name}.TypeGuard[int]')
        cv = TypeGuard[Employee]
        self.assertEqual(repr(cv), f'{mod_name}.TypeGuard[{__name__}.Employee]')
        cv = TypeGuard[Tuple[int]]
        self.assertEqual(repr(cv), f'{mod_name}.TypeGuard[typing.Tuple[int]]')

    def test_cannot_subclass(self):
        with self.assertRaises(TypeError):
            class C(type(TypeGuard)):
                pass
        with self.assertRaises(TypeError):
            class C(type(TypeGuard[int])):
                pass

    def test_cannot_init(self):
        with self.assertRaises(TypeError):
            TypeGuard()
        with self.assertRaises(TypeError):
            type(TypeGuard)()
        with self.assertRaises(TypeError):
            type(TypeGuard[Optional[int]])()

    def test_no_isinstance(self):
        with self.assertRaises(TypeError):
            isinstance(1, TypeGuard[int])
        with self.assertRaises(TypeError):
            issubclass(int, TypeGuard)



class SelfTests(BaseTestCase):
    def test_basics(self):
        class Foo:
            def bar(self) -> Self: ...

        self.assertEqual(gth(Foo.bar), {'return': Self})

    def test_repr(self):
        if hasattr(typing, 'Self'):
            mod_name = 'typing'
        else:
            mod_name = 'typing_extensions'
        self.assertEqual(repr(Self), '{}.Self'.format(mod_name))

    def test_cannot_subscript(self):
        with self.assertRaises(TypeError):
            Self[int]

    def test_cannot_subclass(self):
        with self.assertRaises(TypeError):
            class C(type(Self)):
                pass

    def test_cannot_init(self):
        with self.assertRaises(TypeError):
            Self()
        with self.assertRaises(TypeError):
            type(Self)()

    def test_no_isinstance(self):
        with self.assertRaises(TypeError):
            isinstance(1, Self)
        with self.assertRaises(TypeError):
            issubclass(int, Self)

class AllTests(BaseTestCase):

    def test_typing_extensions_includes_standard(self):
        a = typing_extensions.__all__
        self.assertIn('ClassVar', a)
        self.assertIn('Type', a)
        self.assertIn('ChainMap', a)
        self.assertIn('ContextManager', a)
        self.assertIn('Counter', a)
        self.assertIn('DefaultDict', a)
        self.assertIn('Deque', a)
        self.assertIn('NewType', a)
        self.assertIn('overload', a)
        self.assertIn('Text', a)
        self.assertIn('TYPE_CHECKING', a)
        self.assertIn('TypeAlias', a)
        self.assertIn('ParamSpec', a)
        self.assertIn("Concatenate", a)

        self.assertIn('Annotated', a)
        if PEP_560:
            self.assertIn('get_type_hints', a)

        self.assertIn('Awaitable', a)
        self.assertIn('AsyncIterator', a)
        self.assertIn('AsyncIterable', a)
        self.assertIn('Coroutine', a)
        self.assertIn('AsyncContextManager', a)

        self.assertIn('AsyncGenerator', a)

        self.assertIn('Protocol', a)
        self.assertIn('runtime', a)

        # Check that all objects in `__all__` are present in the module
        for name in a:
            self.assertTrue(hasattr(typing_extensions, name))

    def test_typing_extensions_defers_when_possible(self):
        exclude = {
            'overload',
            'Text',
            'TypedDict',
            'TYPE_CHECKING',
            'Final',
            'get_type_hints'
        }
        if sys.version_info < (3, 10):
            exclude |= {'get_args', 'get_origin'}
        for item in typing_extensions.__all__:
            if item not in exclude and hasattr(typing, item):
                self.assertIs(
                    getattr(typing_extensions, item),
                    getattr(typing, item))

    def test_typing_extensions_compiles_with_opt(self):
        file_path = os.path.join(os.path.dirname(os.path.realpath(__file__)),
                                 'typing_extensions.py')
        try:
            subprocess.check_output(f'{sys.executable} -OO {file_path}',
                                    stderr=subprocess.STDOUT,
                                    shell=True)
        except subprocess.CalledProcessError:
            self.fail('Module does not compile with optimize=2 (-OO flag).')


if __name__ == '__main__':
    main()<|MERGE_RESOLUTION|>--- conflicted
+++ resolved
@@ -18,7 +18,7 @@
 import typing_extensions
 from typing_extensions import NoReturn, ClassVar, Final, IntVar, Literal, Type, NewType, TypedDict, Self
 from typing_extensions import TypeAlias, ParamSpec, Concatenate, ParamSpecArgs, ParamSpecKwargs, TypeGuard
-from typing_extensions import Awaitable, AsyncIterator, AsyncContextManager
+from typing_extensions import Awaitable, AsyncIterator, AsyncContextManager, Required, NotRequired
 from typing_extensions import Protocol, runtime, runtime_checkable, Annotated, overload
 try:
     from typing_extensions import get_type_hints
@@ -45,21 +45,6 @@
 # See https://github.com/python/typing/issues/367
 CAN_INSTANTIATE_COLLECTIONS = TYPING_3_6_1
 
-<<<<<<< HEAD
-=======
-# For Python versions supporting async/await and friends.
-ASYNCIO = sys.version_info[:2] >= (3, 5)
-
-# For checks reliant on Python 3.6 syntax changes (e.g. classvar)
-PY36 = sys.version_info[:2] >= (3, 6)
-
-# Protocols are hard to backport to the original version of typing 3.5.0
-HAVE_PROTOCOLS = sys.version_info[:3] != (3, 5, 0)
-
-if TYPING_3_5_3:
-    from typing_extensions import Required, NotRequired
-
->>>>>>> 9da738da
 
 class BaseTestCase(TestCase):
     def assertIsSubclass(self, cls, class_or_tuple, msg=None):
