--- conflicted
+++ resolved
@@ -23,23 +23,8 @@
 from typing_extensions import Awaitable, AsyncIterator, AsyncContextManager, Required, NotRequired
 from typing_extensions import Protocol, runtime, runtime_checkable, Annotated, overload, final, is_typeddict
 from typing_extensions import TypeVarTuple, Unpack, dataclass_transform, reveal_type, Never, assert_never, LiteralString
-<<<<<<< HEAD
 from typing_extensions import assert_type
-try:
-    from typing_extensions import get_type_hints
-except ImportError:
-    from typing import get_type_hints
-
-PEP_560 = sys.version_info[:3] >= (3, 7, 0)
-
-OLD_GENERICS = False
-try:
-    from typing import _type_vars, _next_in_mro, _type_check  # noqa
-except ImportError:
-    OLD_GENERICS = True
-=======
 from typing_extensions import get_type_hints, get_origin, get_args
->>>>>>> 07fb800b
 
 # Flags used to mark tests that only apply after a specific
 # version of the typing module.
