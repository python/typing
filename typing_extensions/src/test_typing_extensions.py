import sys
import os
import abc
import contextlib
import collections
import collections.abc
from functools import lru_cache
import inspect
import pickle
import subprocess
import types
from unittest import TestCase, main, skipUnless, skipIf
from test import ann_module, ann_module2, ann_module3
import typing
from typing import TypeVar, Optional, Union
from typing import T, KT, VT  # Not in __all__.
from typing import Tuple, List, Dict, Iterable, Iterator, Callable
from typing import Generic, NamedTuple
from typing import no_type_check
import typing_extensions
from typing_extensions import NoReturn, ClassVar, Final, IntVar, Literal, Type, NewType, TypedDict, Self
from typing_extensions import TypeAlias, ParamSpec, Concatenate, ParamSpecArgs, ParamSpecKwargs, TypeGuard
from typing_extensions import Awaitable, AsyncIterator, AsyncContextManager, Required, NotRequired
<<<<<<< HEAD
from typing_extensions import Protocol, runtime, runtime_checkable, Annotated, overload, is_typeddict
from typing_extensions import TypeVarTuple, Unpack
=======
from typing_extensions import Protocol, runtime, runtime_checkable, Annotated, overload, final, is_typeddict
>>>>>>> 86fab759
try:
    from typing_extensions import get_type_hints
except ImportError:
    from typing import get_type_hints

PEP_560 = sys.version_info[:3] >= (3, 7, 0)

OLD_GENERICS = False
try:
    from typing import _type_vars, _next_in_mro, _type_check  # noqa
except ImportError:
    OLD_GENERICS = True

# Flags used to mark tests that only apply after a specific
# version of the typing module.
TYPING_3_6_1 = sys.version_info[:3] >= (3, 6, 1)
TYPING_3_8_0 = sys.version_info[:3] >= (3, 8, 0)
TYPING_3_10_0 = sys.version_info[:3] >= (3, 10, 0)
TYPING_3_11_0 = sys.version_info[:3] >= (3, 11, 0)

# For typing versions where instantiating collection
# types are allowed.
#
# See https://github.com/python/typing/issues/367
CAN_INSTANTIATE_COLLECTIONS = TYPING_3_6_1


class BaseTestCase(TestCase):
    def assertIsSubclass(self, cls, class_or_tuple, msg=None):
        if not issubclass(cls, class_or_tuple):
            message = f'{cls!r} is not a subclass of {repr(class_or_tuple)}'
            if msg is not None:
                message += f' : {msg}'
            raise self.failureException(message)

    def assertNotIsSubclass(self, cls, class_or_tuple, msg=None):
        if issubclass(cls, class_or_tuple):
            message = f'{cls!r} is a subclass of {repr(class_or_tuple)}'
            if msg is not None:
                message += f' : {msg}'
            raise self.failureException(message)


class Employee:
    pass


class NoReturnTests(BaseTestCase):

    def test_noreturn_instance_type_error(self):
        with self.assertRaises(TypeError):
            isinstance(42, NoReturn)

    def test_noreturn_subclass_type_error_1(self):
        with self.assertRaises(TypeError):
            issubclass(Employee, NoReturn)

    def test_noreturn_subclass_type_error_2(self):
        with self.assertRaises(TypeError):
            issubclass(NoReturn, Employee)

    def test_repr(self):
        if hasattr(typing, 'NoReturn'):
            self.assertEqual(repr(NoReturn), 'typing.NoReturn')
        else:
            self.assertEqual(repr(NoReturn), 'typing_extensions.NoReturn')

    def test_not_generic(self):
        with self.assertRaises(TypeError):
            NoReturn[int]

    def test_cannot_subclass(self):
        with self.assertRaises(TypeError):
            class A(NoReturn):
                pass
        with self.assertRaises(TypeError):
            class A(type(NoReturn)):
                pass

    def test_cannot_instantiate(self):
        with self.assertRaises(TypeError):
            NoReturn()
        with self.assertRaises(TypeError):
            type(NoReturn)()


class ClassVarTests(BaseTestCase):

    def test_basics(self):
        with self.assertRaises(TypeError):
            ClassVar[1]
        with self.assertRaises(TypeError):
            ClassVar[int, str]
        with self.assertRaises(TypeError):
            ClassVar[int][str]

    def test_repr(self):
        if hasattr(typing, 'ClassVar'):
            mod_name = 'typing'
        else:
            mod_name = 'typing_extensions'
        self.assertEqual(repr(ClassVar), mod_name + '.ClassVar')
        cv = ClassVar[int]
        self.assertEqual(repr(cv), mod_name + '.ClassVar[int]')
        cv = ClassVar[Employee]
        self.assertEqual(repr(cv), mod_name + f'.ClassVar[{__name__}.Employee]')

    def test_cannot_subclass(self):
        with self.assertRaises(TypeError):
            class C(type(ClassVar)):
                pass
        with self.assertRaises(TypeError):
            class C(type(ClassVar[int])):
                pass

    def test_cannot_init(self):
        with self.assertRaises(TypeError):
            ClassVar()
        with self.assertRaises(TypeError):
            type(ClassVar)()
        with self.assertRaises(TypeError):
            type(ClassVar[Optional[int]])()

    def test_no_isinstance(self):
        with self.assertRaises(TypeError):
            isinstance(1, ClassVar[int])
        with self.assertRaises(TypeError):
            issubclass(int, ClassVar)


class FinalTests(BaseTestCase):

    def test_basics(self):
        with self.assertRaises(TypeError):
            Final[1]
        with self.assertRaises(TypeError):
            Final[int, str]
        with self.assertRaises(TypeError):
            Final[int][str]

    def test_repr(self):
        if hasattr(typing, 'Final') and sys.version_info[:2] >= (3, 7):
            mod_name = 'typing'
        else:
            mod_name = 'typing_extensions'
        self.assertEqual(repr(Final), mod_name + '.Final')
        cv = Final[int]
        self.assertEqual(repr(cv), mod_name + '.Final[int]')
        cv = Final[Employee]
        self.assertEqual(repr(cv), mod_name + f'.Final[{__name__}.Employee]')

    def test_cannot_subclass(self):
        with self.assertRaises(TypeError):
            class C(type(Final)):
                pass
        with self.assertRaises(TypeError):
            class C(type(Final[int])):
                pass

    def test_cannot_init(self):
        with self.assertRaises(TypeError):
            Final()
        with self.assertRaises(TypeError):
            type(Final)()
        with self.assertRaises(TypeError):
            type(Final[Optional[int]])()

    def test_no_isinstance(self):
        with self.assertRaises(TypeError):
            isinstance(1, Final[int])
        with self.assertRaises(TypeError):
            issubclass(int, Final)


class RequiredTests(BaseTestCase):

    def test_basics(self):
        with self.assertRaises(TypeError):
            Required[1]
        with self.assertRaises(TypeError):
            Required[int, str]
        with self.assertRaises(TypeError):
            Required[int][str]

    def test_repr(self):
        if hasattr(typing, 'Required'):
            mod_name = 'typing'
        else:
            mod_name = 'typing_extensions'
        self.assertEqual(repr(Required), mod_name + '.Required')
        cv = Required[int]
        self.assertEqual(repr(cv), mod_name + '.Required[int]')
        cv = Required[Employee]
        self.assertEqual(repr(cv), mod_name + '.Required[%s.Employee]' % __name__)

    def test_cannot_subclass(self):
        with self.assertRaises(TypeError):
            class C(type(Required)):
                pass
        with self.assertRaises(TypeError):
            class C(type(Required[int])):
                pass

    def test_cannot_init(self):
        with self.assertRaises(TypeError):
            Required()
        with self.assertRaises(TypeError):
            type(Required)()
        with self.assertRaises(TypeError):
            type(Required[Optional[int]])()

    def test_no_isinstance(self):
        with self.assertRaises(TypeError):
            isinstance(1, Required[int])
        with self.assertRaises(TypeError):
            issubclass(int, Required)


class NotRequiredTests(BaseTestCase):

    def test_basics(self):
        with self.assertRaises(TypeError):
            NotRequired[1]
        with self.assertRaises(TypeError):
            NotRequired[int, str]
        with self.assertRaises(TypeError):
            NotRequired[int][str]

    def test_repr(self):
        if hasattr(typing, 'NotRequired'):
            mod_name = 'typing'
        else:
            mod_name = 'typing_extensions'
        self.assertEqual(repr(NotRequired), mod_name + '.NotRequired')
        cv = NotRequired[int]
        self.assertEqual(repr(cv), mod_name + '.NotRequired[int]')
        cv = NotRequired[Employee]
        self.assertEqual(repr(cv), mod_name + '.NotRequired[%s.Employee]' % __name__)

    def test_cannot_subclass(self):
        with self.assertRaises(TypeError):
            class C(type(NotRequired)):
                pass
        with self.assertRaises(TypeError):
            class C(type(NotRequired[int])):
                pass

    def test_cannot_init(self):
        with self.assertRaises(TypeError):
            NotRequired()
        with self.assertRaises(TypeError):
            type(NotRequired)()
        with self.assertRaises(TypeError):
            type(NotRequired[Optional[int]])()

    def test_no_isinstance(self):
        with self.assertRaises(TypeError):
            isinstance(1, NotRequired[int])
        with self.assertRaises(TypeError):
            issubclass(int, NotRequired)


class IntVarTests(BaseTestCase):
    def test_valid(self):
        T_ints = IntVar("T_ints")  # noqa

    def test_invalid(self):
        with self.assertRaises(TypeError):
            T_ints = IntVar("T_ints", int)
        with self.assertRaises(TypeError):
            T_ints = IntVar("T_ints", bound=int)
        with self.assertRaises(TypeError):
            T_ints = IntVar("T_ints", covariant=True)  # noqa


class LiteralTests(BaseTestCase):
    def test_basics(self):
        Literal[1]
        Literal[1, 2, 3]
        Literal["x", "y", "z"]
        Literal[None]

    def test_illegal_parameters_do_not_raise_runtime_errors(self):
        # Type checkers should reject these types, but we do not
        # raise errors at runtime to maintain maximum flexibility
        Literal[int]
        Literal[Literal[1, 2], Literal[4, 5]]
        Literal[3j + 2, ..., ()]
        Literal[b"foo", u"bar"]
        Literal[{"foo": 3, "bar": 4}]
        Literal[T]

    def test_literals_inside_other_types(self):
        List[Literal[1, 2, 3]]
        List[Literal[("foo", "bar", "baz")]]

    def test_repr(self):
        if hasattr(typing, 'Literal'):
            mod_name = 'typing'
        else:
            mod_name = 'typing_extensions'
        self.assertEqual(repr(Literal[1]), mod_name + ".Literal[1]")
        self.assertEqual(repr(Literal[1, True, "foo"]), mod_name + ".Literal[1, True, 'foo']")
        self.assertEqual(repr(Literal[int]), mod_name + ".Literal[int]")
        self.assertEqual(repr(Literal), mod_name + ".Literal")
        self.assertEqual(repr(Literal[None]), mod_name + ".Literal[None]")

    def test_cannot_init(self):
        with self.assertRaises(TypeError):
            Literal()
        with self.assertRaises(TypeError):
            Literal[1]()
        with self.assertRaises(TypeError):
            type(Literal)()
        with self.assertRaises(TypeError):
            type(Literal[1])()

    def test_no_isinstance_or_issubclass(self):
        with self.assertRaises(TypeError):
            isinstance(1, Literal[1])
        with self.assertRaises(TypeError):
            isinstance(int, Literal[1])
        with self.assertRaises(TypeError):
            issubclass(1, Literal[1])
        with self.assertRaises(TypeError):
            issubclass(int, Literal[1])

    def test_no_subclassing(self):
        with self.assertRaises(TypeError):
            class Foo(Literal[1]): pass
        with self.assertRaises(TypeError):
            class Bar(Literal): pass

    def test_no_multiple_subscripts(self):
        with self.assertRaises(TypeError):
            Literal[1][1]


class OverloadTests(BaseTestCase):

    def test_overload_fails(self):
        with self.assertRaises(RuntimeError):

            @overload
            def blah():
                pass

            blah()

    def test_overload_succeeds(self):
        @overload
        def blah():
            pass

        def blah():
            pass

        blah()



T_a = TypeVar('T_a')

class AwaitableWrapper(Awaitable[T_a]):

    def __init__(self, value):
        self.value = value

    def __await__(self) -> typing.Iterator[T_a]:
        yield
        return self.value

class AsyncIteratorWrapper(AsyncIterator[T_a]):

    def __init__(self, value: Iterable[T_a]):
        self.value = value

    def __aiter__(self) -> AsyncIterator[T_a]:
        return self

    async def __anext__(self) -> T_a:
        data = await self.value
        if data:
            return data
        else:
            raise StopAsyncIteration

class ACM:
    async def __aenter__(self) -> int:
        return 42

    async def __aexit__(self, etype, eval, tb):
        return None



class A:
    y: float
class B(A):
    x: ClassVar[Optional['B']] = None
    y: int
    b: int
class CSub(B):
    z: ClassVar['CSub'] = B()
class G(Generic[T]):
    lst: ClassVar[List[T]] = []

class Loop:
    attr: Final['Loop']

class NoneAndForward:
    parent: 'NoneAndForward'
    meaning: None

class XRepr(NamedTuple):
    x: int
    y: int = 1

    def __str__(self):
        return f'{self.x} -> {self.y}'

    def __add__(self, other):
        return 0

@runtime
class HasCallProtocol(Protocol):
    __call__: typing.Callable


async def g_with(am: AsyncContextManager[int]):
    x: int
    async with am as x:
        return x

try:
    g_with(ACM()).send(None)
except StopIteration as e:
    assert e.args[0] == 42

Label = TypedDict('Label', [('label', str)])

class Point2D(TypedDict):
    x: int
    y: int

class Point2Dor3D(Point2D, total=False):
    z: int

class LabelPoint2D(Point2D, Label): ...

class Options(TypedDict, total=False):
    log_level: int
    log_path: str

class BaseAnimal(TypedDict):
    name: str

class Animal(BaseAnimal, total=False):
    voice: str
    tail: bool

class Cat(Animal):
    fur_color: str


gth = get_type_hints


class GetTypeHintTests(BaseTestCase):
    def test_get_type_hints_modules(self):
        ann_module_type_hints = {1: 2, 'f': Tuple[int, int], 'x': int, 'y': str}
        if (TYPING_3_11_0
                or (TYPING_3_10_0 and sys.version_info.releaselevel in {'candidate', 'final'})):
            # More tests were added in 3.10rc1.
            ann_module_type_hints['u'] = int | float
        self.assertEqual(gth(ann_module), ann_module_type_hints)
        self.assertEqual(gth(ann_module2), {})
        self.assertEqual(gth(ann_module3), {})

    def test_get_type_hints_classes(self):
        self.assertEqual(gth(ann_module.C, ann_module.__dict__),
                         {'y': Optional[ann_module.C]})
        self.assertIsInstance(gth(ann_module.j_class), dict)
        self.assertEqual(gth(ann_module.M), {'123': 123, 'o': type})
        self.assertEqual(gth(ann_module.D),
                         {'j': str, 'k': str, 'y': Optional[ann_module.C]})
        self.assertEqual(gth(ann_module.Y), {'z': int})
        self.assertEqual(gth(ann_module.h_class),
                         {'y': Optional[ann_module.C]})
        self.assertEqual(gth(ann_module.S), {'x': str, 'y': str})
        self.assertEqual(gth(ann_module.foo), {'x': int})
        self.assertEqual(gth(NoneAndForward, globals()),
                         {'parent': NoneAndForward, 'meaning': type(None)})

    def test_respect_no_type_check(self):
        @no_type_check
        class NoTpCheck:
            class Inn:
                def __init__(self, x: 'not a type'): ...  # noqa
        self.assertTrue(NoTpCheck.__no_type_check__)
        self.assertTrue(NoTpCheck.Inn.__init__.__no_type_check__)
        self.assertEqual(gth(ann_module2.NTC.meth), {})
        class ABase(Generic[T]):
            def meth(x: int): ...
        @no_type_check
        class Der(ABase): ...
        self.assertEqual(gth(ABase.meth), {'x': int})

    def test_get_type_hints_ClassVar(self):
        self.assertEqual(gth(ann_module2.CV, ann_module2.__dict__),
                         {'var': ClassVar[ann_module2.CV]})
        self.assertEqual(gth(B, globals()),
                         {'y': int, 'x': ClassVar[Optional[B]], 'b': int})
        self.assertEqual(gth(CSub, globals()),
                         {'z': ClassVar[CSub], 'y': int, 'b': int,
                          'x': ClassVar[Optional[B]]})
        self.assertEqual(gth(G), {'lst': ClassVar[List[T]]})

    def test_final_forward_ref(self):
        self.assertEqual(gth(Loop, globals())['attr'], Final[Loop])
        self.assertNotEqual(gth(Loop, globals())['attr'], Final[int])
        self.assertNotEqual(gth(Loop, globals())['attr'], Final)


@skipUnless(PEP_560, "Python 3.7+ required")
class GetUtilitiesTestCase(TestCase):
    def test_get_origin(self):
        from typing_extensions import get_origin

        T = TypeVar('T')
        P = ParamSpec('P')
        Ts = TypeVarTuple('Ts')
        class C(Generic[T]): pass
        self.assertIs(get_origin(C[int]), C)
        self.assertIs(get_origin(C[T]), C)
        self.assertIs(get_origin(int), None)
        self.assertIs(get_origin(ClassVar[int]), ClassVar)
        self.assertIs(get_origin(Union[int, str]), Union)
        self.assertIs(get_origin(Literal[42, 43]), Literal)
        self.assertIs(get_origin(Final[List[int]]), Final)
        self.assertIs(get_origin(Generic), Generic)
        self.assertIs(get_origin(Generic[T]), Generic)
        self.assertIs(get_origin(List[Tuple[T, T]][int]), list)
        self.assertIs(get_origin(Annotated[T, 'thing']), Annotated)
        self.assertIs(get_origin(List), list)
        self.assertIs(get_origin(Tuple), tuple)
        self.assertIs(get_origin(Callable), collections.abc.Callable)
        if sys.version_info >= (3, 9):
            self.assertIs(get_origin(list[int]), list)
        self.assertIs(get_origin(list), None)
        self.assertIs(get_origin(P.args), P)
        self.assertIs(get_origin(P.kwargs), P)
        self.assertIs(get_origin(Required[int]), Required)
        self.assertIs(get_origin(NotRequired[int]), NotRequired)
        self.assertIs(get_origin(Unpack[Ts]), Unpack)
        self.assertIs(get_origin(Unpack), None)

    def test_get_args(self):
        from typing_extensions import get_args

        T = TypeVar('T')
        Ts = TypeVarTuple('Ts')
        class C(Generic[T]): pass
        self.assertEqual(get_args(C[int]), (int,))
        self.assertEqual(get_args(C[T]), (T,))
        self.assertEqual(get_args(int), ())
        self.assertEqual(get_args(ClassVar[int]), (int,))
        self.assertEqual(get_args(Union[int, str]), (int, str))
        self.assertEqual(get_args(Literal[42, 43]), (42, 43))
        self.assertEqual(get_args(Final[List[int]]), (List[int],))
        self.assertEqual(get_args(Union[int, Tuple[T, int]][str]),
                         (int, Tuple[str, int]))
        self.assertEqual(get_args(typing.Dict[int, Tuple[T, T]][Optional[int]]),
                         (int, Tuple[Optional[int], Optional[int]]))
        self.assertEqual(get_args(Callable[[], T][int]), ([], int))
        self.assertEqual(get_args(Callable[..., int]), (..., int))
        self.assertEqual(get_args(Union[int, Callable[[Tuple[T, ...]], str]]),
                         (int, Callable[[Tuple[T, ...]], str]))
        self.assertEqual(get_args(Tuple[int, ...]), (int, ...))
        self.assertEqual(get_args(Tuple[()]), ((),))
        self.assertEqual(get_args(Annotated[T, 'one', 2, ['three']]), (T, 'one', 2, ['three']))
        self.assertEqual(get_args(List), ())
        self.assertEqual(get_args(Tuple), ())
        self.assertEqual(get_args(Callable), ())
        if sys.version_info >= (3, 9):
            self.assertEqual(get_args(list[int]), (int,))
        self.assertEqual(get_args(list), ())
        if sys.version_info >= (3, 9):
            # Support Python versions with and without the fix for
            # https://bugs.python.org/issue42195
            # The first variant is for 3.9.2+, the second for 3.9.0 and 1
            self.assertIn(get_args(collections.abc.Callable[[int], str]),
                          (([int], str), ([[int]], str)))
            self.assertIn(get_args(collections.abc.Callable[[], str]),
                          (([], str), ([[]], str)))
            self.assertEqual(get_args(collections.abc.Callable[..., str]), (..., str))
        P = ParamSpec('P')
        # In 3.9 and lower we use typing_extensions's hacky implementation
        # of ParamSpec, which gets incorrectly wrapped in a list
        self.assertIn(get_args(Callable[P, int]), [(P, int), ([P], int)])
        self.assertEqual(get_args(Callable[Concatenate[int, P], int]),
                         (Concatenate[int, P], int))
        self.assertEqual(get_args(Required[int]), (int,))
        self.assertEqual(get_args(NotRequired[int]), (int,))
        self.assertEqual(get_args(Unpack[Ts]), (Ts,))
        self.assertEqual(get_args(Unpack), ())


class CollectionsAbcTests(BaseTestCase):

    def test_isinstance_collections(self):
        self.assertNotIsInstance(1, collections.abc.Mapping)
        self.assertNotIsInstance(1, collections.abc.Iterable)
        self.assertNotIsInstance(1, collections.abc.Container)
        self.assertNotIsInstance(1, collections.abc.Sized)
        with self.assertRaises(TypeError):
            isinstance(collections.deque(), typing_extensions.Deque[int])
        with self.assertRaises(TypeError):
            issubclass(collections.Counter, typing_extensions.Counter[str])

    def test_awaitable(self):
        ns = {}
        exec(
            "async def foo() -> typing_extensions.Awaitable[int]:\n"
            "    return await AwaitableWrapper(42)\n",
            globals(), ns)
        foo = ns['foo']
        g = foo()
        self.assertIsInstance(g, typing_extensions.Awaitable)
        self.assertNotIsInstance(foo, typing_extensions.Awaitable)
        g.send(None)  # Run foo() till completion, to avoid warning.

    def test_coroutine(self):
        ns = {}
        exec(
            "async def foo():\n"
            "    return\n",
            globals(), ns)
        foo = ns['foo']
        g = foo()
        self.assertIsInstance(g, typing_extensions.Coroutine)
        with self.assertRaises(TypeError):
            isinstance(g, typing_extensions.Coroutine[int])
        self.assertNotIsInstance(foo, typing_extensions.Coroutine)
        try:
            g.send(None)
        except StopIteration:
            pass

    def test_async_iterable(self):
        base_it = range(10)  # type: Iterator[int]
        it = AsyncIteratorWrapper(base_it)
        self.assertIsInstance(it, typing_extensions.AsyncIterable)
        self.assertIsInstance(it, typing_extensions.AsyncIterable)
        self.assertNotIsInstance(42, typing_extensions.AsyncIterable)

    def test_async_iterator(self):
        base_it = range(10)  # type: Iterator[int]
        it = AsyncIteratorWrapper(base_it)
        self.assertIsInstance(it, typing_extensions.AsyncIterator)
        self.assertNotIsInstance(42, typing_extensions.AsyncIterator)

    def test_deque(self):
        self.assertIsSubclass(collections.deque, typing_extensions.Deque)
        class MyDeque(typing_extensions.Deque[int]): ...
        self.assertIsInstance(MyDeque(), collections.deque)

    def test_counter(self):
        self.assertIsSubclass(collections.Counter, typing_extensions.Counter)

    @skipUnless(CAN_INSTANTIATE_COLLECTIONS, "Behavior added in typing 3.6.1")
    def test_defaultdict_instantiation(self):
        self.assertIs(
            type(typing_extensions.DefaultDict()),
            collections.defaultdict)
        self.assertIs(
            type(typing_extensions.DefaultDict[KT, VT]()),
            collections.defaultdict)
        self.assertIs(
            type(typing_extensions.DefaultDict[str, int]()),
            collections.defaultdict)

    def test_defaultdict_subclass(self):

        class MyDefDict(typing_extensions.DefaultDict[str, int]):
            pass

        dd = MyDefDict()
        self.assertIsInstance(dd, MyDefDict)

        self.assertIsSubclass(MyDefDict, collections.defaultdict)
        self.assertNotIsSubclass(collections.defaultdict, MyDefDict)

    @skipUnless(CAN_INSTANTIATE_COLLECTIONS, "Behavior added in typing 3.6.1")
    def test_ordereddict_instantiation(self):
        self.assertIs(
            type(typing_extensions.OrderedDict()),
            collections.OrderedDict)
        self.assertIs(
            type(typing_extensions.OrderedDict[KT, VT]()),
            collections.OrderedDict)
        self.assertIs(
            type(typing_extensions.OrderedDict[str, int]()),
            collections.OrderedDict)

    def test_ordereddict_subclass(self):

        class MyOrdDict(typing_extensions.OrderedDict[str, int]):
            pass

        od = MyOrdDict()
        self.assertIsInstance(od, MyOrdDict)

        self.assertIsSubclass(MyOrdDict, collections.OrderedDict)
        self.assertNotIsSubclass(collections.OrderedDict, MyOrdDict)

    def test_chainmap_instantiation(self):
        self.assertIs(type(typing_extensions.ChainMap()), collections.ChainMap)
        self.assertIs(type(typing_extensions.ChainMap[KT, VT]()), collections.ChainMap)
        self.assertIs(type(typing_extensions.ChainMap[str, int]()), collections.ChainMap)
        class CM(typing_extensions.ChainMap[KT, VT]): ...
        self.assertIs(type(CM[int, str]()), CM)

    def test_chainmap_subclass(self):

        class MyChainMap(typing_extensions.ChainMap[str, int]):
            pass

        cm = MyChainMap()
        self.assertIsInstance(cm, MyChainMap)

        self.assertIsSubclass(MyChainMap, collections.ChainMap)
        self.assertNotIsSubclass(collections.ChainMap, MyChainMap)

    def test_deque_instantiation(self):
        self.assertIs(type(typing_extensions.Deque()), collections.deque)
        self.assertIs(type(typing_extensions.Deque[T]()), collections.deque)
        self.assertIs(type(typing_extensions.Deque[int]()), collections.deque)
        class D(typing_extensions.Deque[T]): ...
        self.assertIs(type(D[int]()), D)

    def test_counter_instantiation(self):
        self.assertIs(type(typing_extensions.Counter()), collections.Counter)
        self.assertIs(type(typing_extensions.Counter[T]()), collections.Counter)
        self.assertIs(type(typing_extensions.Counter[int]()), collections.Counter)
        class C(typing_extensions.Counter[T]): ...
        self.assertIs(type(C[int]()), C)
        if not PEP_560:
            self.assertEqual(C.__bases__, (typing_extensions.Counter,))
        else:
            self.assertEqual(C.__bases__, (collections.Counter, typing.Generic))

    def test_counter_subclass_instantiation(self):

        class MyCounter(typing_extensions.Counter[int]):
            pass

        d = MyCounter()
        self.assertIsInstance(d, MyCounter)
        self.assertIsInstance(d, collections.Counter)
        self.assertIsInstance(d, typing_extensions.Counter)

    def test_async_generator(self):
        ns = {}
        exec("async def f():\n"
             "    yield 42\n", globals(), ns)
        g = ns['f']()
        self.assertIsSubclass(type(g), typing_extensions.AsyncGenerator)

    def test_no_async_generator_instantiation(self):
        with self.assertRaises(TypeError):
            typing_extensions.AsyncGenerator()
        with self.assertRaises(TypeError):
            typing_extensions.AsyncGenerator[T, T]()
        with self.assertRaises(TypeError):
            typing_extensions.AsyncGenerator[int, int]()

    def test_subclassing_async_generator(self):
        class G(typing_extensions.AsyncGenerator[int, int]):
            def asend(self, value):
                pass
            def athrow(self, typ, val=None, tb=None):
                pass

        ns = {}
        exec('async def g(): yield 0', globals(), ns)
        g = ns['g']
        self.assertIsSubclass(G, typing_extensions.AsyncGenerator)
        self.assertIsSubclass(G, typing_extensions.AsyncIterable)
        self.assertIsSubclass(G, collections.abc.AsyncGenerator)
        self.assertIsSubclass(G, collections.abc.AsyncIterable)
        self.assertNotIsSubclass(type(g), G)

        instance = G()
        self.assertIsInstance(instance, typing_extensions.AsyncGenerator)
        self.assertIsInstance(instance, typing_extensions.AsyncIterable)
        self.assertIsInstance(instance, collections.abc.AsyncGenerator)
        self.assertIsInstance(instance, collections.abc.AsyncIterable)
        self.assertNotIsInstance(type(g), G)
        self.assertNotIsInstance(g, G)


class OtherABCTests(BaseTestCase):

    def test_contextmanager(self):
        @contextlib.contextmanager
        def manager():
            yield 42

        cm = manager()
        self.assertIsInstance(cm, typing_extensions.ContextManager)
        self.assertNotIsInstance(42, typing_extensions.ContextManager)

    def test_async_contextmanager(self):
        class NotACM:
            pass
        self.assertIsInstance(ACM(), typing_extensions.AsyncContextManager)
        self.assertNotIsInstance(NotACM(), typing_extensions.AsyncContextManager)
        @contextlib.contextmanager
        def manager():
            yield 42

        cm = manager()
        self.assertNotIsInstance(cm, typing_extensions.AsyncContextManager)
        self.assertEqual(typing_extensions.AsyncContextManager[int].__args__, (int,))
        if TYPING_3_6_1:
            with self.assertRaises(TypeError):
                isinstance(42, typing_extensions.AsyncContextManager[int])
        with self.assertRaises(TypeError):
            typing_extensions.AsyncContextManager[int, str]


class TypeTests(BaseTestCase):

    def test_type_basic(self):

        class User: pass
        class BasicUser(User): pass
        class ProUser(User): pass

        def new_user(user_class: Type[User]) -> User:
            return user_class()

        new_user(BasicUser)

    def test_type_typevar(self):

        class User: pass
        class BasicUser(User): pass
        class ProUser(User): pass

        U = TypeVar('U', bound=User)

        def new_user(user_class: Type[U]) -> U:
            return user_class()

        new_user(BasicUser)

    def test_type_optional(self):
        A = Optional[Type[BaseException]]

        def foo(a: A) -> Optional[BaseException]:
            if a is None:
                return None
            else:
                return a()

        assert isinstance(foo(KeyboardInterrupt), KeyboardInterrupt)
        assert foo(None) is None


class NewTypeTests(BaseTestCase):

    def test_basic(self):
        UserId = NewType('UserId', int)
        UserName = NewType('UserName', str)
        self.assertIsInstance(UserId(5), int)
        self.assertIsInstance(UserName('Joe'), str)
        self.assertEqual(UserId(5) + 1, 6)

    def test_errors(self):
        UserId = NewType('UserId', int)
        UserName = NewType('UserName', str)
        with self.assertRaises(TypeError):
            issubclass(UserId, int)
        with self.assertRaises(TypeError):
            class D(UserName):
                pass


class Coordinate(Protocol):
    x: int
    y: int

@runtime
class Point(Coordinate, Protocol):
    label: str

class MyPoint:
    x: int
    y: int
    label: str

class XAxis(Protocol):
    x: int

class YAxis(Protocol):
    y: int

@runtime
class Position(XAxis, YAxis, Protocol):
    pass

@runtime
class Proto(Protocol):
    attr: int

    def meth(self, arg: str) -> int:
        ...

class Concrete(Proto):
    pass

class Other:
    attr: int = 1

    def meth(self, arg: str) -> int:
        if arg == 'this':
            return 1
        return 0

class NT(NamedTuple):
    x: int
    y: int


class ProtocolTests(BaseTestCase):

    def test_basic_protocol(self):
        @runtime
        class P(Protocol):
            def meth(self):
                pass
        class C: pass
        class D:
            def meth(self):
                pass
        def f():
            pass
        self.assertIsSubclass(D, P)
        self.assertIsInstance(D(), P)
        self.assertNotIsSubclass(C, P)
        self.assertNotIsInstance(C(), P)
        self.assertNotIsSubclass(types.FunctionType, P)
        self.assertNotIsInstance(f, P)

    def test_everything_implements_empty_protocol(self):
        @runtime
        class Empty(Protocol): pass
        class C: pass
        def f():
            pass
        for thing in (object, type, tuple, C, types.FunctionType):
            self.assertIsSubclass(thing, Empty)
        for thing in (object(), 1, (), typing, f):
            self.assertIsInstance(thing, Empty)

    def test_function_implements_protocol(self):
        def f():
            pass
        self.assertIsInstance(f, HasCallProtocol)

    def test_no_inheritance_from_nominal(self):
        class C: pass
        class BP(Protocol): pass
        with self.assertRaises(TypeError):
            class P(C, Protocol):
                pass
        with self.assertRaises(TypeError):
            class P(Protocol, C):
                pass
        with self.assertRaises(TypeError):
            class P(BP, C, Protocol):
                pass
        class D(BP, C): pass
        class E(C, BP): pass
        self.assertNotIsInstance(D(), E)
        self.assertNotIsInstance(E(), D)

    def test_no_instantiation(self):
        class P(Protocol): pass
        with self.assertRaises(TypeError):
            P()
        class C(P): pass
        self.assertIsInstance(C(), C)
        T = TypeVar('T')
        class PG(Protocol[T]): pass
        with self.assertRaises(TypeError):
            PG()
        with self.assertRaises(TypeError):
            PG[int]()
        with self.assertRaises(TypeError):
            PG[T]()
        class CG(PG[T]): pass
        self.assertIsInstance(CG[int](), CG)

    def test_cannot_instantiate_abstract(self):
        @runtime
        class P(Protocol):
            @abc.abstractmethod
            def ameth(self) -> int:
                raise NotImplementedError
        class B(P):
            pass
        class C(B):
            def ameth(self) -> int:
                return 26
        with self.assertRaises(TypeError):
            B()
        self.assertIsInstance(C(), P)

    def test_subprotocols_extending(self):
        class P1(Protocol):
            def meth1(self):
                pass
        @runtime
        class P2(P1, Protocol):
            def meth2(self):
                pass
        class C:
            def meth1(self):
                pass
            def meth2(self):
                pass
        class C1:
            def meth1(self):
                pass
        class C2:
            def meth2(self):
                pass
        self.assertNotIsInstance(C1(), P2)
        self.assertNotIsInstance(C2(), P2)
        self.assertNotIsSubclass(C1, P2)
        self.assertNotIsSubclass(C2, P2)
        self.assertIsInstance(C(), P2)
        self.assertIsSubclass(C, P2)

    def test_subprotocols_merging(self):
        class P1(Protocol):
            def meth1(self):
                pass
        class P2(Protocol):
            def meth2(self):
                pass
        @runtime
        class P(P1, P2, Protocol):
            pass
        class C:
            def meth1(self):
                pass
            def meth2(self):
                pass
        class C1:
            def meth1(self):
                pass
        class C2:
            def meth2(self):
                pass
        self.assertNotIsInstance(C1(), P)
        self.assertNotIsInstance(C2(), P)
        self.assertNotIsSubclass(C1, P)
        self.assertNotIsSubclass(C2, P)
        self.assertIsInstance(C(), P)
        self.assertIsSubclass(C, P)

    def test_protocols_issubclass(self):
        T = TypeVar('T')
        @runtime
        class P(Protocol):
            def x(self): ...
        @runtime
        class PG(Protocol[T]):
            def x(self): ...
        class BadP(Protocol):
            def x(self): ...
        class BadPG(Protocol[T]):
            def x(self): ...
        class C:
            def x(self): ...
        self.assertIsSubclass(C, P)
        self.assertIsSubclass(C, PG)
        self.assertIsSubclass(BadP, PG)
        if not PEP_560:
            self.assertIsSubclass(PG[int], PG)
            self.assertIsSubclass(BadPG[int], P)
            self.assertIsSubclass(BadPG[T], PG)
        with self.assertRaises(TypeError):
            issubclass(C, PG[T])
        with self.assertRaises(TypeError):
            issubclass(C, PG[C])
        with self.assertRaises(TypeError):
            issubclass(C, BadP)
        with self.assertRaises(TypeError):
            issubclass(C, BadPG)
        with self.assertRaises(TypeError):
            issubclass(P, PG[T])
        with self.assertRaises(TypeError):
            issubclass(PG, PG[int])

    def test_protocols_issubclass_non_callable(self):
        class C:
            x = 1
        @runtime
        class PNonCall(Protocol):
            x = 1
        with self.assertRaises(TypeError):
            issubclass(C, PNonCall)
        self.assertIsInstance(C(), PNonCall)
        PNonCall.register(C)
        with self.assertRaises(TypeError):
            issubclass(C, PNonCall)
        self.assertIsInstance(C(), PNonCall)
        # check that non-protocol subclasses are not affected
        class D(PNonCall): ...
        self.assertNotIsSubclass(C, D)
        self.assertNotIsInstance(C(), D)
        D.register(C)
        self.assertIsSubclass(C, D)
        self.assertIsInstance(C(), D)
        with self.assertRaises(TypeError):
            issubclass(D, PNonCall)

    def test_protocols_isinstance(self):
        T = TypeVar('T')
        @runtime
        class P(Protocol):
            def meth(x): ...
        @runtime
        class PG(Protocol[T]):
            def meth(x): ...
        class BadP(Protocol):
            def meth(x): ...
        class BadPG(Protocol[T]):
            def meth(x): ...
        class C:
            def meth(x): ...
        self.assertIsInstance(C(), P)
        self.assertIsInstance(C(), PG)
        with self.assertRaises(TypeError):
            isinstance(C(), PG[T])
        with self.assertRaises(TypeError):
            isinstance(C(), PG[C])
        with self.assertRaises(TypeError):
            isinstance(C(), BadP)
        with self.assertRaises(TypeError):
            isinstance(C(), BadPG)

    def test_protocols_isinstance_py36(self):
        class APoint:
            def __init__(self, x, y, label):
                self.x = x
                self.y = y
                self.label = label
        class BPoint:
            label = 'B'
            def __init__(self, x, y):
                self.x = x
                self.y = y
        class C:
            def __init__(self, attr):
                self.attr = attr
            def meth(self, arg):
                return 0
        class Bad: pass
        self.assertIsInstance(APoint(1, 2, 'A'), Point)
        self.assertIsInstance(BPoint(1, 2), Point)
        self.assertNotIsInstance(MyPoint(), Point)
        self.assertIsInstance(BPoint(1, 2), Position)
        self.assertIsInstance(Other(), Proto)
        self.assertIsInstance(Concrete(), Proto)
        self.assertIsInstance(C(42), Proto)
        self.assertNotIsInstance(Bad(), Proto)
        self.assertNotIsInstance(Bad(), Point)
        self.assertNotIsInstance(Bad(), Position)
        self.assertNotIsInstance(Bad(), Concrete)
        self.assertNotIsInstance(Other(), Concrete)
        self.assertIsInstance(NT(1, 2), Position)

    def test_protocols_isinstance_init(self):
        T = TypeVar('T')
        @runtime
        class P(Protocol):
            x = 1
        @runtime
        class PG(Protocol[T]):
            x = 1
        class C:
            def __init__(self, x):
                self.x = x
        self.assertIsInstance(C(1), P)
        self.assertIsInstance(C(1), PG)

    def test_protocols_support_register(self):
        @runtime
        class P(Protocol):
            x = 1
        class PM(Protocol):
            def meth(self): pass
        class D(PM): pass
        class C: pass
        D.register(C)
        P.register(C)
        self.assertIsInstance(C(), P)
        self.assertIsInstance(C(), D)

    def test_none_on_non_callable_doesnt_block_implementation(self):
        @runtime
        class P(Protocol):
            x = 1
        class A:
            x = 1
        class B(A):
            x = None
        class C:
            def __init__(self):
                self.x = None
        self.assertIsInstance(B(), P)
        self.assertIsInstance(C(), P)

    def test_none_on_callable_blocks_implementation(self):
        @runtime
        class P(Protocol):
            def x(self): ...
        class A:
            def x(self): ...
        class B(A):
            x = None
        class C:
            def __init__(self):
                self.x = None
        self.assertNotIsInstance(B(), P)
        self.assertNotIsInstance(C(), P)

    def test_non_protocol_subclasses(self):
        class P(Protocol):
            x = 1
        @runtime
        class PR(Protocol):
            def meth(self): pass
        class NonP(P):
            x = 1
        class NonPR(PR): pass
        class C:
            x = 1
        class D:
            def meth(self): pass
        self.assertNotIsInstance(C(), NonP)
        self.assertNotIsInstance(D(), NonPR)
        self.assertNotIsSubclass(C, NonP)
        self.assertNotIsSubclass(D, NonPR)
        self.assertIsInstance(NonPR(), PR)
        self.assertIsSubclass(NonPR, PR)

    def test_custom_subclasshook(self):
        class P(Protocol):
            x = 1
        class OKClass: pass
        class BadClass:
            x = 1
        class C(P):
            @classmethod
            def __subclasshook__(cls, other):
                return other.__name__.startswith("OK")
        self.assertIsInstance(OKClass(), C)
        self.assertNotIsInstance(BadClass(), C)
        self.assertIsSubclass(OKClass, C)
        self.assertNotIsSubclass(BadClass, C)

    def test_issubclass_fails_correctly(self):
        @runtime
        class P(Protocol):
            x = 1
        class C: pass
        with self.assertRaises(TypeError):
            issubclass(C(), P)

    @skipUnless(not OLD_GENERICS, "New style generics required")
    def test_defining_generic_protocols(self):
        T = TypeVar('T')
        S = TypeVar('S')
        @runtime
        class PR(Protocol[T, S]):
            def meth(self): pass
        class P(PR[int, T], Protocol[T]):
            y = 1
        self.assertIsSubclass(PR[int, T], PR)
        self.assertIsSubclass(P[str], PR)
        with self.assertRaises(TypeError):
            PR[int]
        with self.assertRaises(TypeError):
            P[int, str]
        with self.assertRaises(TypeError):
            PR[int, 1]
        with self.assertRaises(TypeError):
            PR[int, ClassVar]
        class C(PR[int, T]): pass
        self.assertIsInstance(C[str](), C)

    def test_defining_generic_protocols_old_style(self):
        T = TypeVar('T')
        S = TypeVar('S')
        @runtime
        class PR(Protocol, Generic[T, S]):
            def meth(self): pass
        class P(PR[int, str], Protocol):
            y = 1
        if not PEP_560:
            self.assertIsSubclass(PR[int, str], PR)
        else:
            with self.assertRaises(TypeError):
                self.assertIsSubclass(PR[int, str], PR)
        self.assertIsSubclass(P, PR)
        with self.assertRaises(TypeError):
            PR[int]
        if not TYPING_3_10_0:
            with self.assertRaises(TypeError):
                PR[int, 1]
        class P1(Protocol, Generic[T]):
            def bar(self, x: T) -> str: ...
        class P2(Generic[T], Protocol):
            def bar(self, x: T) -> str: ...
        @runtime
        class PSub(P1[str], Protocol):
            x = 1
        class Test:
            x = 1
            def bar(self, x: str) -> str:
                return x
        self.assertIsInstance(Test(), PSub)
        if not TYPING_3_10_0:
            with self.assertRaises(TypeError):
                PR[int, ClassVar]

    def test_init_called(self):
        T = TypeVar('T')
        class P(Protocol[T]): pass
        class C(P[T]):
            def __init__(self):
                self.test = 'OK'
        self.assertEqual(C[int]().test, 'OK')

    @skipUnless(not OLD_GENERICS, "New style generics required")
    def test_protocols_bad_subscripts(self):
        T = TypeVar('T')
        S = TypeVar('S')
        with self.assertRaises(TypeError):
            class P(Protocol[T, T]): pass
        with self.assertRaises(TypeError):
            class P(Protocol[int]): pass
        with self.assertRaises(TypeError):
            class P(Protocol[T], Protocol[S]): pass
        with self.assertRaises(TypeError):
            class P(typing.Mapping[T, S], Protocol[T]): pass

    def test_generic_protocols_repr(self):
        T = TypeVar('T')
        S = TypeVar('S')
        class P(Protocol[T, S]): pass
        # After PEP 560 unsubscripted generics have a standard repr.
        if not PEP_560:
            self.assertTrue(repr(P).endswith('P'))
        self.assertTrue(repr(P[T, S]).endswith('P[~T, ~S]'))
        self.assertTrue(repr(P[int, str]).endswith('P[int, str]'))

    def test_generic_protocols_eq(self):
        T = TypeVar('T')
        S = TypeVar('S')
        class P(Protocol[T, S]): pass
        self.assertEqual(P, P)
        self.assertEqual(P[int, T], P[int, T])
        self.assertEqual(P[T, T][Tuple[T, S]][int, str],
                         P[Tuple[int, str], Tuple[int, str]])

    @skipUnless(not OLD_GENERICS, "New style generics required")
    def test_generic_protocols_special_from_generic(self):
        T = TypeVar('T')
        class P(Protocol[T]): pass
        self.assertEqual(P.__parameters__, (T,))
        self.assertIs(P.__args__, None)
        self.assertIs(P.__origin__, None)
        self.assertEqual(P[int].__parameters__, ())
        self.assertEqual(P[int].__args__, (int,))
        self.assertIs(P[int].__origin__, P)

    def test_generic_protocols_special_from_protocol(self):
        @runtime
        class PR(Protocol):
            x = 1
        class P(Protocol):
            def meth(self):
                pass
        T = TypeVar('T')
        class PG(Protocol[T]):
            x = 1
            def meth(self):
                pass
        self.assertTrue(P._is_protocol)
        self.assertTrue(PR._is_protocol)
        self.assertTrue(PG._is_protocol)
        if hasattr(typing, 'Protocol'):
            self.assertFalse(P._is_runtime_protocol)
        else:
            with self.assertRaises(AttributeError):
                self.assertFalse(P._is_runtime_protocol)
        self.assertTrue(PR._is_runtime_protocol)
        self.assertTrue(PG[int]._is_protocol)
        self.assertEqual(typing_extensions._get_protocol_attrs(P), {'meth'})
        self.assertEqual(typing_extensions._get_protocol_attrs(PR), {'x'})
        self.assertEqual(frozenset(typing_extensions._get_protocol_attrs(PG)),
                         frozenset({'x', 'meth'}))
        if not PEP_560:
            self.assertEqual(frozenset(typing_extensions._get_protocol_attrs(PG[int])),
                             frozenset({'x', 'meth'}))

    def test_no_runtime_deco_on_nominal(self):
        with self.assertRaises(TypeError):
            @runtime
            class C: pass
        class Proto(Protocol):
            x = 1
        with self.assertRaises(TypeError):
            @runtime
            class Concrete(Proto):
                pass

    def test_none_treated_correctly(self):
        @runtime
        class P(Protocol):
            x = None  # type: int
        class B(object): pass
        self.assertNotIsInstance(B(), P)
        class C:
            x = 1
        class D:
            x = None
        self.assertIsInstance(C(), P)
        self.assertIsInstance(D(), P)
        class CI:
            def __init__(self):
                self.x = 1
        class DI:
            def __init__(self):
                self.x = None
        self.assertIsInstance(C(), P)
        self.assertIsInstance(D(), P)

    def test_protocols_in_unions(self):
        class P(Protocol):
            x = None  # type: int
        Alias = typing.Union[typing.Iterable, P]
        Alias2 = typing.Union[P, typing.Iterable]
        self.assertEqual(Alias, Alias2)

    def test_protocols_pickleable(self):
        global P, CP  # pickle wants to reference the class by name
        T = TypeVar('T')

        @runtime
        class P(Protocol[T]):
            x = 1
        class CP(P[int]):
            pass

        c = CP()
        c.foo = 42
        c.bar = 'abc'
        for proto in range(pickle.HIGHEST_PROTOCOL + 1):
            z = pickle.dumps(c, proto)
            x = pickle.loads(z)
            self.assertEqual(x.foo, 42)
            self.assertEqual(x.bar, 'abc')
            self.assertEqual(x.x, 1)
            self.assertEqual(x.__dict__, {'foo': 42, 'bar': 'abc'})
            s = pickle.dumps(P)
            D = pickle.loads(s)
            class E:
                x = 1
            self.assertIsInstance(E(), D)

    def test_collections_protocols_allowed(self):
        @runtime_checkable
        class Custom(collections.abc.Iterable, Protocol):
            def close(self): pass

        class A: ...
        class B:
            def __iter__(self):
                return []
            def close(self):
                return 0

        self.assertIsSubclass(B, Custom)
        self.assertNotIsSubclass(A, Custom)

    def test_no_init_same_for_different_protocol_implementations(self):
        class CustomProtocolWithoutInitA(Protocol):
            pass

        class CustomProtocolWithoutInitB(Protocol):
            pass

        self.assertEqual(CustomProtocolWithoutInitA.__init__, CustomProtocolWithoutInitB.__init__)


class TypedDictTests(BaseTestCase):

    def test_basics_iterable_syntax(self):
        Emp = TypedDict('Emp', {'name': str, 'id': int})
        self.assertIsSubclass(Emp, dict)
        self.assertIsSubclass(Emp, typing.MutableMapping)
        self.assertNotIsSubclass(Emp, collections.abc.Sequence)
        jim = Emp(name='Jim', id=1)
        self.assertIs(type(jim), dict)
        self.assertEqual(jim['name'], 'Jim')
        self.assertEqual(jim['id'], 1)
        self.assertEqual(Emp.__name__, 'Emp')
        self.assertEqual(Emp.__module__, __name__)
        self.assertEqual(Emp.__bases__, (dict,))
        self.assertEqual(Emp.__annotations__, {'name': str, 'id': int})
        self.assertEqual(Emp.__total__, True)

    def test_basics_keywords_syntax(self):
        Emp = TypedDict('Emp', name=str, id=int)
        self.assertIsSubclass(Emp, dict)
        self.assertIsSubclass(Emp, typing.MutableMapping)
        self.assertNotIsSubclass(Emp, collections.abc.Sequence)
        jim = Emp(name='Jim', id=1)
        self.assertIs(type(jim), dict)
        self.assertEqual(jim['name'], 'Jim')
        self.assertEqual(jim['id'], 1)
        self.assertEqual(Emp.__name__, 'Emp')
        self.assertEqual(Emp.__module__, __name__)
        self.assertEqual(Emp.__bases__, (dict,))
        self.assertEqual(Emp.__annotations__, {'name': str, 'id': int})
        self.assertEqual(Emp.__total__, True)

    def test_typeddict_special_keyword_names(self):
        TD = TypedDict("TD", cls=type, self=object, typename=str, _typename=int,
                       fields=list, _fields=dict)
        self.assertEqual(TD.__name__, 'TD')
        self.assertEqual(TD.__annotations__, {'cls': type, 'self': object, 'typename': str,
                                              '_typename': int, 'fields': list, '_fields': dict})
        a = TD(cls=str, self=42, typename='foo', _typename=53,
               fields=[('bar', tuple)], _fields={'baz', set})
        self.assertEqual(a['cls'], str)
        self.assertEqual(a['self'], 42)
        self.assertEqual(a['typename'], 'foo')
        self.assertEqual(a['_typename'], 53)
        self.assertEqual(a['fields'], [('bar', tuple)])
        self.assertEqual(a['_fields'], {'baz', set})

    @skipIf(hasattr(typing, 'TypedDict'), "Should be tested by upstream")
    def test_typeddict_create_errors(self):
        with self.assertRaises(TypeError):
            TypedDict.__new__()
        with self.assertRaises(TypeError):
            TypedDict()
        with self.assertRaises(TypeError):
            TypedDict('Emp', [('name', str)], None)

        with self.assertWarns(DeprecationWarning):
            Emp = TypedDict(_typename='Emp', name=str, id=int)
        self.assertEqual(Emp.__name__, 'Emp')
        self.assertEqual(Emp.__annotations__, {'name': str, 'id': int})

        with self.assertWarns(DeprecationWarning):
            Emp = TypedDict('Emp', _fields={'name': str, 'id': int})
        self.assertEqual(Emp.__name__, 'Emp')
        self.assertEqual(Emp.__annotations__, {'name': str, 'id': int})

    def test_typeddict_errors(self):
        Emp = TypedDict('Emp', {'name': str, 'id': int})
        if sys.version_info >= (3, 9, 2):
            self.assertEqual(TypedDict.__module__, 'typing')
        else:
            self.assertEqual(TypedDict.__module__, 'typing_extensions')
        jim = Emp(name='Jim', id=1)
        with self.assertRaises(TypeError):
            isinstance({}, Emp)
        with self.assertRaises(TypeError):
            isinstance(jim, Emp)
        with self.assertRaises(TypeError):
            issubclass(dict, Emp)
        with self.assertRaises(TypeError):
            TypedDict('Hi', x=1)
        with self.assertRaises(TypeError):
            TypedDict('Hi', [('x', int), ('y', 1)])
        with self.assertRaises(TypeError):
            TypedDict('Hi', [('x', int)], y=int)

    def test_py36_class_syntax_usage(self):
        self.assertEqual(LabelPoint2D.__name__, 'LabelPoint2D')
        self.assertEqual(LabelPoint2D.__module__, __name__)
        self.assertEqual(get_type_hints(LabelPoint2D), {'x': int, 'y': int, 'label': str})
        self.assertEqual(LabelPoint2D.__bases__, (dict,))
        self.assertEqual(LabelPoint2D.__total__, True)
        self.assertNotIsSubclass(LabelPoint2D, typing.Sequence)
        not_origin = Point2D(x=0, y=1)
        self.assertEqual(not_origin['x'], 0)
        self.assertEqual(not_origin['y'], 1)
        other = LabelPoint2D(x=0, y=1, label='hi')
        self.assertEqual(other['label'], 'hi')

    def test_pickle(self):
        global EmpD  # pickle wants to reference the class by name
        EmpD = TypedDict('EmpD', name=str, id=int)
        jane = EmpD({'name': 'jane', 'id': 37})
        for proto in range(pickle.HIGHEST_PROTOCOL + 1):
            z = pickle.dumps(jane, proto)
            jane2 = pickle.loads(z)
            self.assertEqual(jane2, jane)
            self.assertEqual(jane2, {'name': 'jane', 'id': 37})
            ZZ = pickle.dumps(EmpD, proto)
            EmpDnew = pickle.loads(ZZ)
            self.assertEqual(EmpDnew({'name': 'jane', 'id': 37}), jane)

    def test_optional(self):
        EmpD = TypedDict('EmpD', name=str, id=int)

        self.assertEqual(typing.Optional[EmpD], typing.Union[None, EmpD])
        self.assertNotEqual(typing.List[EmpD], typing.Tuple[EmpD])

    def test_total(self):
        D = TypedDict('D', {'x': int}, total=False)
        self.assertEqual(D(), {})
        self.assertEqual(D(x=1), {'x': 1})
        self.assertEqual(D.__total__, False)
        self.assertEqual(D.__required_keys__, frozenset())
        self.assertEqual(D.__optional_keys__, {'x'})

        self.assertEqual(Options(), {})
        self.assertEqual(Options(log_level=2), {'log_level': 2})
        self.assertEqual(Options.__total__, False)
        self.assertEqual(Options.__required_keys__, frozenset())
        self.assertEqual(Options.__optional_keys__, {'log_level', 'log_path'})

    def test_optional_keys(self):
        assert Point2Dor3D.__required_keys__ == frozenset(['x', 'y'])
        assert Point2Dor3D.__optional_keys__ == frozenset(['z'])

    def test_keys_inheritance(self):
        assert BaseAnimal.__required_keys__ == frozenset(['name'])
        assert BaseAnimal.__optional_keys__ == frozenset([])
        assert get_type_hints(BaseAnimal) == {'name': str}

        assert Animal.__required_keys__ == frozenset(['name'])
        assert Animal.__optional_keys__ == frozenset(['tail', 'voice'])
        assert get_type_hints(Animal) == {
            'name': str,
            'tail': bool,
            'voice': str,
        }

        assert Cat.__required_keys__ == frozenset(['name', 'fur_color'])
        assert Cat.__optional_keys__ == frozenset(['tail', 'voice'])
        assert get_type_hints(Cat) == {
            'fur_color': str,
            'name': str,
            'tail': bool,
            'voice': str,
        }

    def test_is_typeddict(self):
        assert is_typeddict(Point2D) is True
        assert is_typeddict(Point2Dor3D) is True
        assert is_typeddict(Union[str, int]) is False
        # classes, not instances
        assert is_typeddict(Point2D()) is False

    @skipUnless(TYPING_3_8_0, "Python 3.8+ required")
    def test_is_typeddict_against_typeddict_from_typing(self):
        Point = typing.TypedDict('Point', {'x': int, 'y': int})

        class PointDict2D(typing.TypedDict):
            x: int
            y: int

        class PointDict3D(PointDict2D, total=False):
            z: int

        assert is_typeddict(Point) is True
        assert is_typeddict(PointDict2D) is True
        assert is_typeddict(PointDict3D) is True


class AnnotatedTests(BaseTestCase):

    def test_repr(self):
        if hasattr(typing, 'Annotated'):
            mod_name = 'typing'
        else:
            mod_name = "typing_extensions"
        self.assertEqual(
            repr(Annotated[int, 4, 5]),
            mod_name + ".Annotated[int, 4, 5]"
        )
        self.assertEqual(
            repr(Annotated[List[int], 4, 5]),
            mod_name + ".Annotated[typing.List[int], 4, 5]"
        )

    def test_flatten(self):
        A = Annotated[Annotated[int, 4], 5]
        self.assertEqual(A, Annotated[int, 4, 5])
        self.assertEqual(A.__metadata__, (4, 5))
        if PEP_560:
            self.assertEqual(A.__origin__, int)

    def test_specialize(self):
        L = Annotated[List[T], "my decoration"]
        LI = Annotated[List[int], "my decoration"]
        self.assertEqual(L[int], Annotated[List[int], "my decoration"])
        self.assertEqual(L[int].__metadata__, ("my decoration",))
        if PEP_560:
            self.assertEqual(L[int].__origin__, List[int])
        with self.assertRaises(TypeError):
            LI[int]
        with self.assertRaises(TypeError):
            L[int, float]

    def test_hash_eq(self):
        self.assertEqual(len({Annotated[int, 4, 5], Annotated[int, 4, 5]}), 1)
        self.assertNotEqual(Annotated[int, 4, 5], Annotated[int, 5, 4])
        self.assertNotEqual(Annotated[int, 4, 5], Annotated[str, 4, 5])
        self.assertNotEqual(Annotated[int, 4], Annotated[int, 4, 4])
        self.assertEqual(
            {Annotated[int, 4, 5], Annotated[int, 4, 5], Annotated[T, 4, 5]},
            {Annotated[int, 4, 5], Annotated[T, 4, 5]}
        )

    def test_instantiate(self):
        class C:
            classvar = 4

            def __init__(self, x):
                self.x = x

            def __eq__(self, other):
                if not isinstance(other, C):
                    return NotImplemented
                return other.x == self.x

        A = Annotated[C, "a decoration"]
        a = A(5)
        c = C(5)
        self.assertEqual(a, c)
        self.assertEqual(a.x, c.x)
        self.assertEqual(a.classvar, c.classvar)

    def test_instantiate_generic(self):
        MyCount = Annotated[typing_extensions.Counter[T], "my decoration"]
        self.assertEqual(MyCount([4, 4, 5]), {4: 2, 5: 1})
        self.assertEqual(MyCount[int]([4, 4, 5]), {4: 2, 5: 1})

    def test_cannot_instantiate_forward(self):
        A = Annotated["int", (5, 6)]
        with self.assertRaises(TypeError):
            A(5)

    def test_cannot_instantiate_type_var(self):
        A = Annotated[T, (5, 6)]
        with self.assertRaises(TypeError):
            A(5)

    def test_cannot_getattr_typevar(self):
        with self.assertRaises(AttributeError):
            Annotated[T, (5, 7)].x

    def test_attr_passthrough(self):
        class C:
            classvar = 4

        A = Annotated[C, "a decoration"]
        self.assertEqual(A.classvar, 4)
        A.x = 5
        self.assertEqual(C.x, 5)

    def test_hash_eq(self):
        self.assertEqual(len({Annotated[int, 4, 5], Annotated[int, 4, 5]}), 1)
        self.assertNotEqual(Annotated[int, 4, 5], Annotated[int, 5, 4])
        self.assertNotEqual(Annotated[int, 4, 5], Annotated[str, 4, 5])
        self.assertNotEqual(Annotated[int, 4], Annotated[int, 4, 4])
        self.assertEqual(
            {Annotated[int, 4, 5], Annotated[int, 4, 5], Annotated[T, 4, 5]},
            {Annotated[int, 4, 5], Annotated[T, 4, 5]}
        )

    def test_cannot_subclass(self):
        with self.assertRaisesRegex(TypeError, "Cannot subclass .*Annotated"):
            class C(Annotated):
                pass

    def test_cannot_check_instance(self):
        with self.assertRaises(TypeError):
            isinstance(5, Annotated[int, "positive"])

    def test_cannot_check_subclass(self):
        with self.assertRaises(TypeError):
            issubclass(int, Annotated[int, "positive"])

    @skipUnless(PEP_560, "pickle support was added with PEP 560")
    def test_pickle(self):
        samples = [typing.Any, typing.Union[int, str],
                   typing.Optional[str], Tuple[int, ...],
                   typing.Callable[[str], bytes]]

        for t in samples:
            x = Annotated[t, "a"]

            for prot in range(pickle.HIGHEST_PROTOCOL + 1):
                with self.subTest(protocol=prot, type=t):
                    pickled = pickle.dumps(x, prot)
                    restored = pickle.loads(pickled)
                    self.assertEqual(x, restored)

        global _Annotated_test_G

        class _Annotated_test_G(Generic[T]):
            x = 1

        G = Annotated[_Annotated_test_G[int], "A decoration"]
        G.foo = 42
        G.bar = 'abc'

        for proto in range(pickle.HIGHEST_PROTOCOL + 1):
            z = pickle.dumps(G, proto)
            x = pickle.loads(z)
            self.assertEqual(x.foo, 42)
            self.assertEqual(x.bar, 'abc')
            self.assertEqual(x.x, 1)

    def test_subst(self):
        dec = "a decoration"
        dec2 = "another decoration"

        S = Annotated[T, dec2]
        self.assertEqual(S[int], Annotated[int, dec2])

        self.assertEqual(S[Annotated[int, dec]], Annotated[int, dec, dec2])
        L = Annotated[List[T], dec]

        self.assertEqual(L[int], Annotated[List[int], dec])
        with self.assertRaises(TypeError):
            L[int, int]

        self.assertEqual(S[L[int]], Annotated[List[int], dec, dec2])

        D = Annotated[Dict[KT, VT], dec]
        self.assertEqual(D[str, int], Annotated[Dict[str, int], dec])
        with self.assertRaises(TypeError):
            D[int]

        It = Annotated[int, dec]
        with self.assertRaises(TypeError):
            It[None]

        LI = L[int]
        with self.assertRaises(TypeError):
            LI[None]

    def test_annotated_in_other_types(self):
        X = List[Annotated[T, 5]]
        self.assertEqual(X[int], List[Annotated[int, 5]])


@skipUnless(PEP_560, "Python 3.7 required")
class GetTypeHintsTests(BaseTestCase):
    def test_get_type_hints(self):
        def foobar(x: List['X']): ...
        X = Annotated[int, (1, 10)]
        self.assertEqual(
            get_type_hints(foobar, globals(), locals()),
            {'x': List[int]}
        )
        self.assertEqual(
            get_type_hints(foobar, globals(), locals(), include_extras=True),
            {'x': List[Annotated[int, (1, 10)]]}
        )
        BA = Tuple[Annotated[T, (1, 0)], ...]
        def barfoo(x: BA): ...
        self.assertEqual(get_type_hints(barfoo, globals(), locals())['x'], Tuple[T, ...])
        self.assertIs(
            get_type_hints(barfoo, globals(), locals(), include_extras=True)['x'],
            BA
        )
        def barfoo2(x: typing.Callable[..., Annotated[List[T], "const"]],
                    y: typing.Union[int, Annotated[T, "mutable"]]): ...
        self.assertEqual(
            get_type_hints(barfoo2, globals(), locals()),
            {'x': typing.Callable[..., List[T]], 'y': typing.Union[int, T]}
        )
        BA2 = typing.Callable[..., List[T]]
        def barfoo3(x: BA2): ...
        self.assertIs(
            get_type_hints(barfoo3, globals(), locals(), include_extras=True)["x"],
            BA2
        )

    def test_get_type_hints_refs(self):

        Const = Annotated[T, "Const"]

        class MySet(Generic[T]):

            def __ior__(self, other: "Const[MySet[T]]") -> "MySet[T]":
                ...

            def __iand__(self, other: Const["MySet[T]"]) -> "MySet[T]":
                ...

        self.assertEqual(
            get_type_hints(MySet.__iand__, globals(), locals()),
            {'other': MySet[T], 'return': MySet[T]}
        )

        self.assertEqual(
            get_type_hints(MySet.__iand__, globals(), locals(), include_extras=True),
            {'other': Const[MySet[T]], 'return': MySet[T]}
        )

        self.assertEqual(
            get_type_hints(MySet.__ior__, globals(), locals()),
            {'other': MySet[T], 'return': MySet[T]}
        )


class TypeAliasTests(BaseTestCase):
    def test_canonical_usage_with_variable_annotation(self):
        ns = {}
        exec('Alias: TypeAlias = Employee', globals(), ns)

    def test_canonical_usage_with_type_comment(self):
        Alias = Employee  # type: TypeAlias

    def test_cannot_instantiate(self):
        with self.assertRaises(TypeError):
            TypeAlias()

    def test_no_isinstance(self):
        with self.assertRaises(TypeError):
            isinstance(42, TypeAlias)

    def test_no_issubclass(self):
        with self.assertRaises(TypeError):
            issubclass(Employee, TypeAlias)

        with self.assertRaises(TypeError):
            issubclass(TypeAlias, Employee)

    def test_cannot_subclass(self):
        with self.assertRaises(TypeError):
            class C(TypeAlias):
                pass

        with self.assertRaises(TypeError):
            class C(type(TypeAlias)):
                pass

    def test_repr(self):
        if hasattr(typing, 'TypeAlias'):
            self.assertEqual(repr(TypeAlias), 'typing.TypeAlias')
        else:
            self.assertEqual(repr(TypeAlias), 'typing_extensions.TypeAlias')

    def test_cannot_subscript(self):
        with self.assertRaises(TypeError):
            TypeAlias[int]

class ParamSpecTests(BaseTestCase):

    def test_basic_plain(self):
        P = ParamSpec('P')
        self.assertEqual(P, P)
        self.assertIsInstance(P, ParamSpec)
        # Should be hashable
        hash(P)

    def test_repr(self):
        P = ParamSpec('P')
        P_co = ParamSpec('P_co', covariant=True)
        P_contra = ParamSpec('P_contra', contravariant=True)
        P_2 = ParamSpec('P_2')
        self.assertEqual(repr(P), '~P')
        self.assertEqual(repr(P_2), '~P_2')

        # Note: PEP 612 doesn't require these to be repr-ed correctly, but
        # just follow CPython.
        self.assertEqual(repr(P_co), '+P_co')
        self.assertEqual(repr(P_contra), '-P_contra')

    def test_valid_uses(self):
        P = ParamSpec('P')
        T = TypeVar('T')
        C1 = typing.Callable[P, int]
        self.assertEqual(C1.__args__, (P, int))
        self.assertEqual(C1.__parameters__, (P,))
        C2 = typing.Callable[P, T]
        self.assertEqual(C2.__args__, (P, T))
        self.assertEqual(C2.__parameters__, (P, T))


        # Test collections.abc.Callable too.
        if sys.version_info[:2] >= (3, 9):
            # Note: no tests for Callable.__parameters__ here
            # because types.GenericAlias Callable is hardcoded to search
            # for tp_name "TypeVar" in C.  This was changed in 3.10.
            C3 = collections.abc.Callable[P, int]
            self.assertEqual(C3.__args__, (P, int))
            C4 = collections.abc.Callable[P, T]
            self.assertEqual(C4.__args__, (P, T))

        # ParamSpec instances should also have args and kwargs attributes.
        # Note: not in dir(P) because of __class__ hacks
        self.assertTrue(hasattr(P, 'args'))
        self.assertTrue(hasattr(P, 'kwargs'))

    def test_args_kwargs(self):
        P = ParamSpec('P')
        # Note: not in dir(P) because of __class__ hacks
        self.assertTrue(hasattr(P, 'args'))
        self.assertTrue(hasattr(P, 'kwargs'))
        self.assertIsInstance(P.args, ParamSpecArgs)
        self.assertIsInstance(P.kwargs, ParamSpecKwargs)
        self.assertIs(P.args.__origin__, P)
        self.assertIs(P.kwargs.__origin__, P)
        self.assertEqual(repr(P.args), "P.args")
        self.assertEqual(repr(P.kwargs), "P.kwargs")

    def test_user_generics(self):
        T = TypeVar("T")
        P = ParamSpec("P")
        P_2 = ParamSpec("P_2")

        class X(Generic[T, P]):
            pass

        G1 = X[int, P_2]
        self.assertEqual(G1.__args__, (int, P_2))
        self.assertEqual(G1.__parameters__, (P_2,))

        G2 = X[int, Concatenate[int, P_2]]
        self.assertEqual(G2.__args__, (int, Concatenate[int, P_2]))
        self.assertEqual(G2.__parameters__, (P_2,))

        # The following are some valid uses cases in PEP 612 that don't work:
        # These do not work in 3.9, _type_check blocks the list and ellipsis.
        # G3 = X[int, [int, bool]]
        # G4 = X[int, ...]
        # G5 = Z[[int, str, bool]]
        # Not working because this is special-cased in 3.10.
        # G6 = Z[int, str, bool]

        class Z(Generic[P]):
            pass

    def test_pickle(self):
        global P, P_co, P_contra
        P = ParamSpec('P')
        P_co = ParamSpec('P_co', covariant=True)
        P_contra = ParamSpec('P_contra', contravariant=True)
        for proto in range(pickle.HIGHEST_PROTOCOL):
            with self.subTest(f'Pickle protocol {proto}'):
                for paramspec in (P, P_co, P_contra):
                    z = pickle.loads(pickle.dumps(paramspec, proto))
                    self.assertEqual(z.__name__, paramspec.__name__)
                    self.assertEqual(z.__covariant__, paramspec.__covariant__)
                    self.assertEqual(z.__contravariant__, paramspec.__contravariant__)
                    self.assertEqual(z.__bound__, paramspec.__bound__)

    def test_eq(self):
        P = ParamSpec('P')
        self.assertEqual(P, P)
        self.assertEqual(hash(P), hash(P))
        # ParamSpec should compare by id similar to TypeVar in CPython
        self.assertNotEqual(ParamSpec('P'), P)
        self.assertIsNot(ParamSpec('P'), P)
        # Note: normally you don't test this as it breaks when there's
        # a hash collision. However, ParamSpec *must* guarantee that
        # as long as two objects don't have the same ID, their hashes
        # won't be the same.
        self.assertNotEqual(hash(ParamSpec('P')), hash(P))


class ConcatenateTests(BaseTestCase):
    def test_basics(self):
        P = ParamSpec('P')

        class MyClass: ...

        c = Concatenate[MyClass, P]
        self.assertNotEqual(c, Concatenate)

    def test_valid_uses(self):
        P = ParamSpec('P')
        T = TypeVar('T')
        C1 = typing.Callable[Concatenate[int, P], int]
        C2 = typing.Callable[Concatenate[int, T, P], T]

        # Test collections.abc.Callable too.
        if sys.version_info[:2] >= (3, 9):
            C3 = collections.abc.Callable[Concatenate[int, P], int]
            C4 = collections.abc.Callable[Concatenate[int, T, P], T]

    def test_basic_introspection(self):
        P = ParamSpec('P')
        C1 = Concatenate[int, P]
        C2 = Concatenate[int, T, P]
        self.assertEqual(C1.__origin__, Concatenate)
        self.assertEqual(C1.__args__, (int, P))
        self.assertEqual(C2.__origin__, Concatenate)
        self.assertEqual(C2.__args__, (int, T, P))

    def test_eq(self):
        P = ParamSpec('P')
        C1 = Concatenate[int, P]
        C2 = Concatenate[int, P]
        C3 = Concatenate[int, T, P]
        self.assertEqual(C1, C2)
        self.assertEqual(hash(C1), hash(C2))
        self.assertNotEqual(C1, C3)


class TypeGuardTests(BaseTestCase):
    def test_basics(self):
        TypeGuard[int]  # OK
        self.assertEqual(TypeGuard[int], TypeGuard[int])

        def foo(arg) -> TypeGuard[int]: ...
        self.assertEqual(gth(foo), {'return': TypeGuard[int]})

    def test_repr(self):
        if hasattr(typing, 'TypeGuard'):
            mod_name = 'typing'
        else:
            mod_name = 'typing_extensions'
        self.assertEqual(repr(TypeGuard), f'{mod_name}.TypeGuard')
        cv = TypeGuard[int]
        self.assertEqual(repr(cv), f'{mod_name}.TypeGuard[int]')
        cv = TypeGuard[Employee]
        self.assertEqual(repr(cv), f'{mod_name}.TypeGuard[{__name__}.Employee]')
        cv = TypeGuard[Tuple[int]]
        self.assertEqual(repr(cv), f'{mod_name}.TypeGuard[typing.Tuple[int]]')

    def test_cannot_subclass(self):
        with self.assertRaises(TypeError):
            class C(type(TypeGuard)):
                pass
        with self.assertRaises(TypeError):
            class C(type(TypeGuard[int])):
                pass

    def test_cannot_init(self):
        with self.assertRaises(TypeError):
            TypeGuard()
        with self.assertRaises(TypeError):
            type(TypeGuard)()
        with self.assertRaises(TypeError):
            type(TypeGuard[Optional[int]])()

    def test_no_isinstance(self):
        with self.assertRaises(TypeError):
            isinstance(1, TypeGuard[int])
        with self.assertRaises(TypeError):
            issubclass(int, TypeGuard)


class SelfTests(BaseTestCase):
    def test_basics(self):
        class Foo:
            def bar(self) -> Self: ...

        self.assertEqual(gth(Foo.bar), {'return': Self})

    def test_repr(self):
        if hasattr(typing, 'Self'):
            mod_name = 'typing'
        else:
            mod_name = 'typing_extensions'
        self.assertEqual(repr(Self), '{}.Self'.format(mod_name))

    def test_cannot_subscript(self):
        with self.assertRaises(TypeError):
            Self[int]

    def test_cannot_subclass(self):
        with self.assertRaises(TypeError):
            class C(type(Self)):
                pass

    def test_cannot_init(self):
        with self.assertRaises(TypeError):
            Self()
        with self.assertRaises(TypeError):
            type(Self)()

    def test_no_isinstance(self):
        with self.assertRaises(TypeError):
            isinstance(1, Self)
        with self.assertRaises(TypeError):
            issubclass(int, Self)

    def test_alias(self):
        TupleSelf = Tuple[Self, Self]
        class Alias:
            def return_tuple(self) -> TupleSelf:
                return (self, self)


<<<<<<< HEAD
class UnpackTests(BaseTestCase):
    def test_basic_plain(self):
        Ts = TypeVarTuple('Ts')
        self.assertEqual(Unpack[Ts], Unpack[Ts])
        with self.assertRaises(TypeError):
            Unpack()

    def test_repr(self):
        Ts = TypeVarTuple('Ts')
        self.assertEqual(repr(Unpack[Ts]), 'typing_extensions.Unpack[Ts]')

    def test_cannot_subclass_vars(self):
        with self.assertRaises(TypeError):
            class V(Unpack[TypeVarTuple('Ts')]):
                pass

    def test_tuple(self):
        Ts = TypeVarTuple('Ts')
        Tuple[Unpack[Ts]]

    def test_union(self):
        Xs = TypeVarTuple('Xs')
        Ys = TypeVarTuple('Ys')
        self.assertEqual(
            Union[Unpack[Xs]],
            Unpack[Xs]
        )
        self.assertNotEqual(
            Union[Unpack[Xs]],
            Union[Unpack[Xs], Unpack[Ys]]
        )
        self.assertEqual(
            Union[Unpack[Xs], Unpack[Xs]],
            Unpack[Xs]
        )
        self.assertNotEqual(
            Union[Unpack[Xs], int],
            Union[Unpack[Xs]]
        )
        self.assertNotEqual(
            Union[Unpack[Xs], int],
            Union[int]
        )
        self.assertEqual(
            Union[Unpack[Xs], int].__args__,
            (Unpack[Xs], int)
        )
        self.assertEqual(
            Union[Unpack[Xs], int].__parameters__,
            (Xs,)
        )
        self.assertIs(
            Union[Unpack[Xs], int].__origin__,
            Union
        )

    @skipUnless(PEP_560, "Unimplemented for 3.6")
    def test_concatenation(self):
        Xs = TypeVarTuple('Xs')
        Tuple[int, Unpack[Xs]]
        Tuple[Unpack[Xs], int]
        Tuple[int, Unpack[Xs], str]
        class C(Generic[Unpack[Xs]]): pass
        C[int, Unpack[Xs]]
        C[Unpack[Xs], int]
        C[int, Unpack[Xs], str]

    @skipUnless(PEP_560, "Unimplemented for 3.6")
    def test_class(self):
        Ts = TypeVarTuple('Ts')

        class C(Generic[Unpack[Ts]]): pass
        C[int]
        C[int, str]

        with self.assertRaises(TypeError):
            class C(Generic[Unpack[Ts], int]): pass

        T1 = TypeVar('T')
        T2 = TypeVar('T')
        class C(Generic[T1, T2, Unpack[Ts]]): pass
        C[int, str]
        C[int, str, float]
        with self.assertRaises(TypeError):
            C[int]


class TypeVarTupleTests(BaseTestCase):

    def test_basic_plain(self):
        Ts = TypeVarTuple('Ts')
        self.assertEqual(Ts, Ts)
        self.assertIsInstance(Ts, TypeVarTuple)
        Xs = TypeVarTuple('Xs')
        Ys = TypeVarTuple('Ys')
        self.assertNotEqual(Xs, Ys)

    def test_repr(self):
        Ts = TypeVarTuple('Ts')
        self.assertEqual(repr(Ts), 'Ts')

    def test_no_redefinition(self):
        self.assertNotEqual(TypeVarTuple('Ts'), TypeVarTuple('Ts'))

    def test_cannot_subclass_vars(self):
        with self.assertRaises(TypeError):
            class V(TypeVarTuple('Ts')):
                pass

    def test_cannot_subclass_var_itself(self):
        with self.assertRaises(TypeError):
            class V(TypeVarTuple):
                pass

    def test_cannot_instantiate_vars(self):
        Ts = TypeVarTuple('Ts')
        with self.assertRaises(TypeError):
            Ts()

    def test_tuple(self):
        Ts = TypeVarTuple('Ts')
        # Not legal at type checking time but we can't really check against it.
        Tuple[Ts]

    def test_args_and_parameters(self):
        Ts = TypeVarTuple('Ts')

        t = Tuple[tuple(Ts)]
        self.assertEqual(t.__args__, (Ts.__unpacked__,))
        self.assertEqual(t.__parameters__, (Ts,))
=======
class FinalDecoratorTests(BaseTestCase):
    def test_final_unmodified(self):
        def func(x): ...
        self.assertIs(func, final(func))

    def test_dunder_final(self):
        @final
        def func(): ...
        @final
        class Cls: ...
        self.assertIs(True, func.__final__)
        self.assertIs(True, Cls.__final__)

        class Wrapper:
            __slots__ = ("func",)
            def __init__(self, func):
                self.func = func
            def __call__(self, *args, **kwargs):
                return self.func(*args, **kwargs)

        # Check that no error is thrown if the attribute
        # is not writable.
        @final
        @Wrapper
        def wrapped(): ...
        self.assertIsInstance(wrapped, Wrapper)
        self.assertIs(False, hasattr(wrapped, "__final__"))

        class Meta(type):
            @property
            def __final__(self): return "can't set me"
        @final
        class WithMeta(metaclass=Meta): ...
        self.assertEqual(WithMeta.__final__, "can't set me")

        # Builtin classes throw TypeError if you try to set an
        # attribute.
        final(int)
        self.assertIs(False, hasattr(int, "__final__"))

        # Make sure it works with common builtin decorators
        class Methods:
            @final
            @classmethod
            def clsmethod(cls): ...

            @final
            @staticmethod
            def stmethod(): ...

            # The other order doesn't work because property objects
            # don't allow attribute assignment.
            @property
            @final
            def prop(self): ...

            @final
            @lru_cache()
            def cached(self): ...

        # Use getattr_static because the descriptor returns the
        # underlying function, which doesn't have __final__.
        self.assertIs(
            True,
            inspect.getattr_static(Methods, "clsmethod").__final__
        )
        self.assertIs(
            True,
            inspect.getattr_static(Methods, "stmethod").__final__
        )
        self.assertIs(True, Methods.prop.fget.__final__)
        self.assertIs(True, Methods.cached.__final__)
>>>>>>> 86fab759


class AllTests(BaseTestCase):

    def test_typing_extensions_includes_standard(self):
        a = typing_extensions.__all__
        self.assertIn('ClassVar', a)
        self.assertIn('Type', a)
        self.assertIn('ChainMap', a)
        self.assertIn('ContextManager', a)
        self.assertIn('Counter', a)
        self.assertIn('DefaultDict', a)
        self.assertIn('Deque', a)
        self.assertIn('NewType', a)
        self.assertIn('overload', a)
        self.assertIn('Text', a)
        self.assertIn('TYPE_CHECKING', a)
        self.assertIn('TypeAlias', a)
        self.assertIn('ParamSpec', a)
        self.assertIn("Concatenate", a)

        self.assertIn('Annotated', a)
        if PEP_560:
            self.assertIn('get_type_hints', a)

        self.assertIn('Awaitable', a)
        self.assertIn('AsyncIterator', a)
        self.assertIn('AsyncIterable', a)
        self.assertIn('Coroutine', a)
        self.assertIn('AsyncContextManager', a)

        self.assertIn('AsyncGenerator', a)

        self.assertIn('Protocol', a)
        self.assertIn('runtime', a)

        # Check that all objects in `__all__` are present in the module
        for name in a:
            self.assertTrue(hasattr(typing_extensions, name))

    def test_typing_extensions_defers_when_possible(self):
        exclude = {
            'overload',
            'Text',
            'TypedDict',
            'TYPE_CHECKING',
            'Final',
            'get_type_hints'
        }
        if sys.version_info < (3, 10):
            exclude |= {'get_args', 'get_origin'}
        if sys.version_info < (3, 11):
            exclude.add('final')
        for item in typing_extensions.__all__:
            if item not in exclude and hasattr(typing, item):
                self.assertIs(
                    getattr(typing_extensions, item),
                    getattr(typing, item))

    def test_typing_extensions_compiles_with_opt(self):
        file_path = os.path.join(os.path.dirname(os.path.realpath(__file__)),
                                 'typing_extensions.py')
        try:
            subprocess.check_output(f'{sys.executable} -OO {file_path}',
                                    stderr=subprocess.STDOUT,
                                    shell=True)
        except subprocess.CalledProcessError:
            self.fail('Module does not compile with optimize=2 (-OO flag).')



if __name__ == '__main__':
    main()<|MERGE_RESOLUTION|>--- conflicted
+++ resolved
@@ -21,12 +21,8 @@
 from typing_extensions import NoReturn, ClassVar, Final, IntVar, Literal, Type, NewType, TypedDict, Self
 from typing_extensions import TypeAlias, ParamSpec, Concatenate, ParamSpecArgs, ParamSpecKwargs, TypeGuard
 from typing_extensions import Awaitable, AsyncIterator, AsyncContextManager, Required, NotRequired
-<<<<<<< HEAD
-from typing_extensions import Protocol, runtime, runtime_checkable, Annotated, overload, is_typeddict
+from typing_extensions import Protocol, runtime, runtime_checkable, Annotated, overload, final, is_typeddict
 from typing_extensions import TypeVarTuple, Unpack
-=======
-from typing_extensions import Protocol, runtime, runtime_checkable, Annotated, overload, final, is_typeddict
->>>>>>> 86fab759
 try:
     from typing_extensions import get_type_hints
 except ImportError:
@@ -2245,7 +2241,6 @@
                 return (self, self)
 
 
-<<<<<<< HEAD
 class UnpackTests(BaseTestCase):
     def test_basic_plain(self):
         Ts = TypeVarTuple('Ts')
@@ -2376,7 +2371,8 @@
         t = Tuple[tuple(Ts)]
         self.assertEqual(t.__args__, (Ts.__unpacked__,))
         self.assertEqual(t.__parameters__, (Ts,))
-=======
+
+
 class FinalDecoratorTests(BaseTestCase):
     def test_final_unmodified(self):
         def func(x): ...
@@ -2449,7 +2445,6 @@
         )
         self.assertIs(True, Methods.prop.fget.__final__)
         self.assertIs(True, Methods.cached.__final__)
->>>>>>> 86fab759
 
 
 class AllTests(BaseTestCase):
