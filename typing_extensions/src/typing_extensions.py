import abc
import collections
import collections.abc
import operator
import sys
import types as _types
import typing

# After PEP 560, internal typing API was substantially reworked.
# This is especially important for Protocol class which uses internal APIs
# quite extensively.
PEP_560 = sys.version_info[:3] >= (3, 7, 0)

if PEP_560:
    GenericMeta = type
else:
    # 3.6
    from typing import GenericMeta, _type_vars  # noqa


# Please keep __all__ alphabetized within each category.
__all__ = [
    # Super-special typing primitives.
    'ClassVar',
    'Concatenate',
    'Final',
    'ParamSpec',
    'Self',
    'Type',
    'TypeVarTuple',
    'Unpack',

    # ABCs (from collections.abc).
    'Awaitable',
    'AsyncIterator',
    'AsyncIterable',
    'Coroutine',
    'AsyncGenerator',
    'AsyncContextManager',
    'ChainMap',

    # Concrete collection types.
    'ContextManager',
    'Counter',
    'Deque',
    'DefaultDict',
    'OrderedDict',
    'TypedDict',

    # Structural checks, a.k.a. protocols.
    'SupportsIndex',

    # One-off things.
    'Annotated',
    'dataclass_transform',
    'final',
    'IntVar',
    'is_typeddict',
    'Literal',
    'NewType',
    'overload',
    'Protocol',
    'runtime',
    'runtime_checkable',
    'Text',
    'TypeAlias',
    'TypeGuard',
    'TYPE_CHECKING',
    'NoReturn',
    'Required',
    'NotRequired',
]

if PEP_560:
    __all__.extend(["get_args", "get_origin", "get_type_hints"])

# The functions below are modified copies of typing internal helpers.
# They are needed by _ProtocolMeta and they provide support for PEP 646.


def _no_slots_copy(dct):
    dict_copy = dict(dct)
    if '__slots__' in dict_copy:
        for slot in dict_copy['__slots__']:
            dict_copy.pop(slot, None)
    return dict_copy


_marker = object()


def _check_generic(cls, parameters, elen=_marker):
    """Check correct count for parameters of a generic cls (internal helper).
    This gives a nice error message in case of count mismatch.
    """
    if not elen:
        raise TypeError(f"{cls} is not a generic class")
    if elen is _marker:
        if not hasattr(cls, "__parameters__") or not cls.__parameters__:
            raise TypeError(f"{cls} is not a generic class")
        elen = len(cls.__parameters__)
    alen = len(parameters)
    if alen != elen:
        if hasattr(cls, "__parameters__"):
            parameters = [p for p in cls.__parameters__ if not _is_unpack(p)]
            num_tv_tuples = sum(isinstance(p, TypeVarTuple) for p in parameters)
            if (num_tv_tuples > 0) and (alen >= elen - num_tv_tuples):
                return
        raise TypeError(f"Too {'many' if alen > elen else 'few'} parameters for {cls};"
                        f" actual {alen}, expected {elen}")


if sys.version_info >= (3, 10):
    def _should_collect_from_parameters(t):
        return isinstance(
            t, (typing._GenericAlias, _types.GenericAlias, _types.UnionType)
        )
elif sys.version_info >= (3, 9):
    def _should_collect_from_parameters(t):
        return isinstance(t, (typing._GenericAlias, _types.GenericAlias))
else:
    def _should_collect_from_parameters(t):
        return isinstance(t, typing._GenericAlias) and not t._special


def _collect_type_vars(types, typevar_types=None):
    """Collect all type variable contained in types in order of
    first appearance (lexicographic order). For example::

        _collect_type_vars((T, List[S, T])) == (T, S)
    """
    if typevar_types is None:
        typevar_types = typing.TypeVar
    tvars = []
    for t in types:
        if (
            isinstance(t, typevar_types) and
            t not in tvars and
            not isinstance(t, _UnpackAlias)
        ):
            tvars.append(t)
        if _should_collect_from_parameters(t):
            tvars.extend([t for t in t.__parameters__ if t not in tvars])
    return tuple(tvars)


# We have to do some monkey patching to deal with the dual nature of
# Unpack/TypeVarTuple:
# - We want Unpack to be a kind of TypeVar so it gets accepted in
#   Generic[Unpack[Ts]]
# - We want it to *not* be treated as a TypeVar for the purposes of
#   counting generic parameters, so that when we subscript a generic,
#   the runtime doesn't try to substitute the Unpack with the subscripted type.
if not hasattr(typing, "TypeVarTuple"):
    typing._collect_type_vars = _collect_type_vars
    typing._check_generic = _check_generic


# 3.6.2+
if hasattr(typing, 'NoReturn'):
    NoReturn = typing.NoReturn
# 3.6.0-3.6.1
else:
    class _NoReturn(typing._FinalTypingBase, _root=True):
        """Special type indicating functions that never return.
        Example::

          from typing import NoReturn

          def stop() -> NoReturn:
              raise Exception('no way')

        This type is invalid in other positions, e.g., ``List[NoReturn]``
        will fail in static type checkers.
        """
        __slots__ = ()

        def __instancecheck__(self, obj):
            raise TypeError("NoReturn cannot be used with isinstance().")

        def __subclasscheck__(self, cls):
            raise TypeError("NoReturn cannot be used with issubclass().")

    NoReturn = _NoReturn(_root=True)

# Some unconstrained type variables.  These are used by the container types.
# (These are not for export.)
T = typing.TypeVar('T')  # Any type.
KT = typing.TypeVar('KT')  # Key type.
VT = typing.TypeVar('VT')  # Value type.
T_co = typing.TypeVar('T_co', covariant=True)  # Any type covariant containers.
T_contra = typing.TypeVar('T_contra', contravariant=True)  # Ditto contravariant.

ClassVar = typing.ClassVar

# On older versions of typing there is an internal class named "Final".
# 3.8+
if hasattr(typing, 'Final') and sys.version_info[:2] >= (3, 7):
    Final = typing.Final
# 3.7
elif sys.version_info[:2] >= (3, 7):
    class _FinalForm(typing._SpecialForm, _root=True):

        def __repr__(self):
            return 'typing_extensions.' + self._name

        def __getitem__(self, parameters):
            item = typing._type_check(parameters,
                                      f'{self._name} accepts only single type')
            return typing._GenericAlias(self, (item,))

    Final = _FinalForm('Final',
                       doc="""A special typing construct to indicate that a name
                       cannot be re-assigned or overridden in a subclass.
                       For example:

                           MAX_SIZE: Final = 9000
                           MAX_SIZE += 1  # Error reported by type checker

                           class Connection:
                               TIMEOUT: Final[int] = 10
                           class FastConnector(Connection):
                               TIMEOUT = 1  # Error reported by type checker

                       There is no runtime checking of these properties.""")
# 3.6
else:
    class _Final(typing._FinalTypingBase, _root=True):
        """A special typing construct to indicate that a name
        cannot be re-assigned or overridden in a subclass.
        For example:

            MAX_SIZE: Final = 9000
            MAX_SIZE += 1  # Error reported by type checker

            class Connection:
                TIMEOUT: Final[int] = 10
            class FastConnector(Connection):
                TIMEOUT = 1  # Error reported by type checker

        There is no runtime checking of these properties.
        """

        __slots__ = ('__type__',)

        def __init__(self, tp=None, **kwds):
            self.__type__ = tp

        def __getitem__(self, item):
            cls = type(self)
            if self.__type__ is None:
                return cls(typing._type_check(item,
                           f'{cls.__name__[1:]} accepts only single type.'),
                           _root=True)
            raise TypeError(f'{cls.__name__[1:]} cannot be further subscripted')

        def _eval_type(self, globalns, localns):
            new_tp = typing._eval_type(self.__type__, globalns, localns)
            if new_tp == self.__type__:
                return self
            return type(self)(new_tp, _root=True)

        def __repr__(self):
            r = super().__repr__()
            if self.__type__ is not None:
                r += f'[{typing._type_repr(self.__type__)}]'
            return r

        def __hash__(self):
            return hash((type(self).__name__, self.__type__))

        def __eq__(self, other):
            if not isinstance(other, _Final):
                return NotImplemented
            if self.__type__ is not None:
                return self.__type__ == other.__type__
            return self is other

    Final = _Final(_root=True)


if sys.version_info >= (3, 11):
    final = typing.final
else:
    # @final exists in 3.8+, but we backport it for all versions
    # before 3.11 to keep support for the __final__ attribute.
    # See https://bugs.python.org/issue46342
    def final(f):
        """This decorator can be used to indicate to type checkers that
        the decorated method cannot be overridden, and decorated class
        cannot be subclassed. For example:

            class Base:
                @final
                def done(self) -> None:
                    ...
            class Sub(Base):
                def done(self) -> None:  # Error reported by type checker
                    ...
            @final
            class Leaf:
                ...
            class Other(Leaf):  # Error reported by type checker
                ...

        There is no runtime checking of these properties. The decorator
        sets the ``__final__`` attribute to ``True`` on the decorated object
        to allow runtime introspection.
        """
        try:
            f.__final__ = True
        except (AttributeError, TypeError):
            # Skip the attribute silently if it is not writable.
            # AttributeError happens if the object has __slots__ or a
            # read-only property, TypeError if it's a builtin class.
            pass
        return f


def IntVar(name):
    return typing.TypeVar(name)


# 3.8+:
if hasattr(typing, 'Literal'):
    Literal = typing.Literal
# 3.7:
elif sys.version_info[:2] >= (3, 7):
    class _LiteralForm(typing._SpecialForm, _root=True):

        def __repr__(self):
            return 'typing_extensions.' + self._name

        def __getitem__(self, parameters):
            return typing._GenericAlias(self, parameters)

    Literal = _LiteralForm('Literal',
                           doc="""A type that can be used to indicate to type checkers
                           that the corresponding value has a value literally equivalent
                           to the provided parameter. For example:

                               var: Literal[4] = 4

                           The type checker understands that 'var' is literally equal to
                           the value 4 and no other value.

                           Literal[...] cannot be subclassed. There is no runtime
                           checking verifying that the parameter is actually a value
                           instead of a type.""")
# 3.6:
else:
    class _Literal(typing._FinalTypingBase, _root=True):
        """A type that can be used to indicate to type checkers that the
        corresponding value has a value literally equivalent to the
        provided parameter. For example:

            var: Literal[4] = 4

        The type checker understands that 'var' is literally equal to the
        value 4 and no other value.

        Literal[...] cannot be subclassed. There is no runtime checking
        verifying that the parameter is actually a value instead of a type.
        """

        __slots__ = ('__values__',)

        def __init__(self, values=None, **kwds):
            self.__values__ = values

        def __getitem__(self, values):
            cls = type(self)
            if self.__values__ is None:
                if not isinstance(values, tuple):
                    values = (values,)
                return cls(values, _root=True)
            raise TypeError(f'{cls.__name__[1:]} cannot be further subscripted')

        def _eval_type(self, globalns, localns):
            return self

        def __repr__(self):
            r = super().__repr__()
            if self.__values__ is not None:
                r += f'[{", ".join(map(typing._type_repr, self.__values__))}]'
            return r

        def __hash__(self):
            return hash((type(self).__name__, self.__values__))

        def __eq__(self, other):
            if not isinstance(other, _Literal):
                return NotImplemented
            if self.__values__ is not None:
                return self.__values__ == other.__values__
            return self is other

    Literal = _Literal(_root=True)


_overload_dummy = typing._overload_dummy  # noqa
overload = typing.overload


# This is not a real generic class.  Don't use outside annotations.
Type = typing.Type

# Various ABCs mimicking those in collections.abc.
# A few are simply re-exported for completeness.


class _ExtensionsGenericMeta(GenericMeta):
    def __subclasscheck__(self, subclass):
        """This mimics a more modern GenericMeta.__subclasscheck__() logic
        (that does not have problems with recursion) to work around interactions
        between collections, typing, and typing_extensions on older
        versions of Python, see https://github.com/python/typing/issues/501.
        """
        if self.__origin__ is not None:
            if sys._getframe(1).f_globals['__name__'] not in ['abc', 'functools']:
                raise TypeError("Parameterized generics cannot be used with class "
                                "or instance checks")
            return False
        if not self.__extra__:
            return super().__subclasscheck__(subclass)
        res = self.__extra__.__subclasshook__(subclass)
        if res is not NotImplemented:
            return res
        if self.__extra__ in subclass.__mro__:
            return True
        for scls in self.__extra__.__subclasses__():
            if isinstance(scls, GenericMeta):
                continue
            if issubclass(subclass, scls):
                return True
        return False


Awaitable = typing.Awaitable
Coroutine = typing.Coroutine
AsyncIterable = typing.AsyncIterable
AsyncIterator = typing.AsyncIterator

# 3.6.1+
if hasattr(typing, 'Deque'):
    Deque = typing.Deque
# 3.6.0
else:
    class Deque(collections.deque, typing.MutableSequence[T],
                metaclass=_ExtensionsGenericMeta,
                extra=collections.deque):
        __slots__ = ()

        def __new__(cls, *args, **kwds):
            if cls._gorg is Deque:
                return collections.deque(*args, **kwds)
            return typing._generic_new(collections.deque, cls, *args, **kwds)

ContextManager = typing.ContextManager
# 3.6.2+
if hasattr(typing, 'AsyncContextManager'):
    AsyncContextManager = typing.AsyncContextManager
# 3.6.0-3.6.1
else:
    from _collections_abc import _check_methods as _check_methods_in_mro  # noqa

    class AsyncContextManager(typing.Generic[T_co]):
        __slots__ = ()

        async def __aenter__(self):
            return self

        @abc.abstractmethod
        async def __aexit__(self, exc_type, exc_value, traceback):
            return None

        @classmethod
        def __subclasshook__(cls, C):
            if cls is AsyncContextManager:
                return _check_methods_in_mro(C, "__aenter__", "__aexit__")
            return NotImplemented

DefaultDict = typing.DefaultDict

# 3.7.2+
if hasattr(typing, 'OrderedDict'):
    OrderedDict = typing.OrderedDict
# 3.7.0-3.7.2
elif (3, 7, 0) <= sys.version_info[:3] < (3, 7, 2):
    OrderedDict = typing._alias(collections.OrderedDict, (KT, VT))
# 3.6
else:
    class OrderedDict(collections.OrderedDict, typing.MutableMapping[KT, VT],
                      metaclass=_ExtensionsGenericMeta,
                      extra=collections.OrderedDict):

        __slots__ = ()

        def __new__(cls, *args, **kwds):
            if cls._gorg is OrderedDict:
                return collections.OrderedDict(*args, **kwds)
            return typing._generic_new(collections.OrderedDict, cls, *args, **kwds)

# 3.6.2+
if hasattr(typing, 'Counter'):
    Counter = typing.Counter
# 3.6.0-3.6.1
else:
    class Counter(collections.Counter,
                  typing.Dict[T, int],
                  metaclass=_ExtensionsGenericMeta, extra=collections.Counter):

        __slots__ = ()

        def __new__(cls, *args, **kwds):
            if cls._gorg is Counter:
                return collections.Counter(*args, **kwds)
            return typing._generic_new(collections.Counter, cls, *args, **kwds)

# 3.6.1+
if hasattr(typing, 'ChainMap'):
    ChainMap = typing.ChainMap
elif hasattr(collections, 'ChainMap'):
    class ChainMap(collections.ChainMap, typing.MutableMapping[KT, VT],
                   metaclass=_ExtensionsGenericMeta,
                   extra=collections.ChainMap):

        __slots__ = ()

        def __new__(cls, *args, **kwds):
            if cls._gorg is ChainMap:
                return collections.ChainMap(*args, **kwds)
            return typing._generic_new(collections.ChainMap, cls, *args, **kwds)

# 3.6.1+
if hasattr(typing, 'AsyncGenerator'):
    AsyncGenerator = typing.AsyncGenerator
# 3.6.0
else:
    class AsyncGenerator(AsyncIterator[T_co], typing.Generic[T_co, T_contra],
                         metaclass=_ExtensionsGenericMeta,
                         extra=collections.abc.AsyncGenerator):
        __slots__ = ()

NewType = typing.NewType
Text = typing.Text
TYPE_CHECKING = typing.TYPE_CHECKING


def _gorg(cls):
    """This function exists for compatibility with old typing versions."""
    assert isinstance(cls, GenericMeta)
    if hasattr(cls, '_gorg'):
        return cls._gorg
    while cls.__origin__ is not None:
        cls = cls.__origin__
    return cls


_PROTO_WHITELIST = ['Callable', 'Awaitable',
                    'Iterable', 'Iterator', 'AsyncIterable', 'AsyncIterator',
                    'Hashable', 'Sized', 'Container', 'Collection', 'Reversible',
                    'ContextManager', 'AsyncContextManager']


def _get_protocol_attrs(cls):
    attrs = set()
    for base in cls.__mro__[:-1]:  # without object
        if base.__name__ in ('Protocol', 'Generic'):
            continue
        annotations = getattr(base, '__annotations__', {})
        for attr in list(base.__dict__.keys()) + list(annotations.keys()):
            if (not attr.startswith('_abc_') and attr not in (
                    '__abstractmethods__', '__annotations__', '__weakref__',
                    '_is_protocol', '_is_runtime_protocol', '__dict__',
                    '__args__', '__slots__',
                    '__next_in_mro__', '__parameters__', '__origin__',
                    '__orig_bases__', '__extra__', '__tree_hash__',
                    '__doc__', '__subclasshook__', '__init__', '__new__',
                    '__module__', '_MutableMapping__marker', '_gorg')):
                attrs.add(attr)
    return attrs


def _is_callable_members_only(cls):
    return all(callable(getattr(cls, attr, None)) for attr in _get_protocol_attrs(cls))


# 3.8+
if hasattr(typing, 'Protocol'):
    Protocol = typing.Protocol
# 3.7
elif PEP_560:

    def _no_init(self, *args, **kwargs):
        if type(self)._is_protocol:
            raise TypeError('Protocols cannot be instantiated')

    class _ProtocolMeta(abc.ABCMeta):
        # This metaclass is a bit unfortunate and exists only because of the lack
        # of __instancehook__.
        def __instancecheck__(cls, instance):
            # We need this method for situations where attributes are
            # assigned in __init__.
            if ((not getattr(cls, '_is_protocol', False) or
                 _is_callable_members_only(cls)) and
                    issubclass(instance.__class__, cls)):
                return True
            if cls._is_protocol:
                if all(hasattr(instance, attr) and
                       (not callable(getattr(cls, attr, None)) or
                        getattr(instance, attr) is not None)
                       for attr in _get_protocol_attrs(cls)):
                    return True
            return super().__instancecheck__(instance)

    class Protocol(metaclass=_ProtocolMeta):
        # There is quite a lot of overlapping code with typing.Generic.
        # Unfortunately it is hard to avoid this while these live in two different
        # modules. The duplicated code will be removed when Protocol is moved to typing.
        """Base class for protocol classes. Protocol classes are defined as::

            class Proto(Protocol):
                def meth(self) -> int:
                    ...

        Such classes are primarily used with static type checkers that recognize
        structural subtyping (static duck-typing), for example::

            class C:
                def meth(self) -> int:
                    return 0

            def func(x: Proto) -> int:
                return x.meth()

            func(C())  # Passes static type check

        See PEP 544 for details. Protocol classes decorated with
        @typing_extensions.runtime act as simple-minded runtime protocol that checks
        only the presence of given attributes, ignoring their type signatures.

        Protocol classes can be generic, they are defined as::

            class GenProto(Protocol[T]):
                def meth(self) -> T:
                    ...
        """
        __slots__ = ()
        _is_protocol = True

        def __new__(cls, *args, **kwds):
            if cls is Protocol:
                raise TypeError("Type Protocol cannot be instantiated; "
                                "it can only be used as a base class")
            return super().__new__(cls)

        @typing._tp_cache
        def __class_getitem__(cls, params):
            if not isinstance(params, tuple):
                params = (params,)
            if not params and cls is not typing.Tuple:
                raise TypeError(
                    f"Parameter list to {cls.__qualname__}[...] cannot be empty")
            msg = "Parameters to generic types must be types."
            params = tuple(typing._type_check(p, msg) for p in params)  # noqa
            if cls is Protocol:
                # Generic can only be subscripted with unique type variables.
                if not all(isinstance(p, typing.TypeVar) for p in params):
                    i = 0
                    while isinstance(params[i], typing.TypeVar):
                        i += 1
                    raise TypeError(
                        "Parameters to Protocol[...] must all be type variables."
                        f" Parameter {i + 1} is {params[i]}")
                if len(set(params)) != len(params):
                    raise TypeError(
                        "Parameters to Protocol[...] must all be unique")
            else:
                # Subscripting a regular Generic subclass.
                _check_generic(cls, params, len(cls.__parameters__))
            return typing._GenericAlias(cls, params)

        def __init_subclass__(cls, *args, **kwargs):
            tvars = []
            if '__orig_bases__' in cls.__dict__:
                error = typing.Generic in cls.__orig_bases__
            else:
                error = typing.Generic in cls.__bases__
            if error:
                raise TypeError("Cannot inherit from plain Generic")
            if '__orig_bases__' in cls.__dict__:
                tvars = typing._collect_type_vars(cls.__orig_bases__)
                # Look for Generic[T1, ..., Tn] or Protocol[T1, ..., Tn].
                # If found, tvars must be a subset of it.
                # If not found, tvars is it.
                # Also check for and reject plain Generic,
                # and reject multiple Generic[...] and/or Protocol[...].
                gvars = None
                for base in cls.__orig_bases__:
                    if (isinstance(base, typing._GenericAlias) and
                            base.__origin__ in (typing.Generic, Protocol)):
                        # for error messages
                        the_base = base.__origin__.__name__
                        if gvars is not None:
                            raise TypeError(
                                "Cannot inherit from Generic[...]"
                                " and/or Protocol[...] multiple types.")
                        gvars = base.__parameters__
                if gvars is None:
                    gvars = tvars
                else:
                    tvarset = set(tvars)
                    gvarset = set(gvars)
                    if not tvarset <= gvarset:
                        s_vars = ', '.join(str(t) for t in tvars if t not in gvarset)
                        s_args = ', '.join(str(g) for g in gvars)
                        raise TypeError(f"Some type variables ({s_vars}) are"
                                        f" not listed in {the_base}[{s_args}]")
                    tvars = gvars
            cls.__parameters__ = tuple(tvars)

            # Determine if this is a protocol or a concrete subclass.
            if not cls.__dict__.get('_is_protocol', None):
                cls._is_protocol = any(b is Protocol for b in cls.__bases__)

            # Set (or override) the protocol subclass hook.
            def _proto_hook(other):
                if not cls.__dict__.get('_is_protocol', None):
                    return NotImplemented
                if not getattr(cls, '_is_runtime_protocol', False):
                    if sys._getframe(2).f_globals['__name__'] in ['abc', 'functools']:
                        return NotImplemented
                    raise TypeError("Instance and class checks can only be used with"
                                    " @runtime protocols")
                if not _is_callable_members_only(cls):
                    if sys._getframe(2).f_globals['__name__'] in ['abc', 'functools']:
                        return NotImplemented
                    raise TypeError("Protocols with non-method members"
                                    " don't support issubclass()")
                if not isinstance(other, type):
                    # Same error as for issubclass(1, int)
                    raise TypeError('issubclass() arg 1 must be a class')
                for attr in _get_protocol_attrs(cls):
                    for base in other.__mro__:
                        if attr in base.__dict__:
                            if base.__dict__[attr] is None:
                                return NotImplemented
                            break
                        annotations = getattr(base, '__annotations__', {})
                        if (isinstance(annotations, typing.Mapping) and
                                attr in annotations and
                                isinstance(other, _ProtocolMeta) and
                                other._is_protocol):
                            break
                    else:
                        return NotImplemented
                return True
            if '__subclasshook__' not in cls.__dict__:
                cls.__subclasshook__ = _proto_hook

            # We have nothing more to do for non-protocols.
            if not cls._is_protocol:
                return

            # Check consistency of bases.
            for base in cls.__bases__:
                if not (base in (object, typing.Generic) or
                        base.__module__ == 'collections.abc' and
                        base.__name__ in _PROTO_WHITELIST or
                        isinstance(base, _ProtocolMeta) and base._is_protocol):
                    raise TypeError('Protocols can only inherit from other'
                                    f' protocols, got {repr(base)}')
            cls.__init__ = _no_init
# 3.6
else:
    from typing import _next_in_mro, _type_check  # noqa

    def _no_init(self, *args, **kwargs):
        if type(self)._is_protocol:
            raise TypeError('Protocols cannot be instantiated')

    class _ProtocolMeta(GenericMeta):
        """Internal metaclass for Protocol.

        This exists so Protocol classes can be generic without deriving
        from Generic.
        """
        def __new__(cls, name, bases, namespace,
                    tvars=None, args=None, origin=None, extra=None, orig_bases=None):
            # This is just a version copied from GenericMeta.__new__ that
            # includes "Protocol" special treatment. (Comments removed for brevity.)
            assert extra is None  # Protocols should not have extra
            if tvars is not None:
                assert origin is not None
                assert all(isinstance(t, typing.TypeVar) for t in tvars), tvars
            else:
                tvars = _type_vars(bases)
                gvars = None
                for base in bases:
                    if base is typing.Generic:
                        raise TypeError("Cannot inherit from plain Generic")
                    if (isinstance(base, GenericMeta) and
                            base.__origin__ in (typing.Generic, Protocol)):
                        if gvars is not None:
                            raise TypeError(
                                "Cannot inherit from Generic[...] or"
                                " Protocol[...] multiple times.")
                        gvars = base.__parameters__
                if gvars is None:
                    gvars = tvars
                else:
                    tvarset = set(tvars)
                    gvarset = set(gvars)
                    if not tvarset <= gvarset:
                        s_vars = ", ".join(str(t) for t in tvars if t not in gvarset)
                        s_args = ", ".join(str(g) for g in gvars)
                        cls_name = "Generic" if any(b.__origin__ is typing.Generic
                                                    for b in bases) else "Protocol"
                        raise TypeError(f"Some type variables ({s_vars}) are"
                                        f" not listed in {cls_name}[{s_args}]")
                    tvars = gvars

            initial_bases = bases
            if (extra is not None and type(extra) is abc.ABCMeta and
                    extra not in bases):
                bases = (extra,) + bases
            bases = tuple(_gorg(b) if isinstance(b, GenericMeta) else b
                          for b in bases)
            if any(isinstance(b, GenericMeta) and b is not typing.Generic for b in bases):
                bases = tuple(b for b in bases if b is not typing.Generic)
            namespace.update({'__origin__': origin, '__extra__': extra})
            self = super(GenericMeta, cls).__new__(cls, name, bases, namespace,
                                                   _root=True)
            super(GenericMeta, self).__setattr__('_gorg',
                                                 self if not origin else
                                                 _gorg(origin))
            self.__parameters__ = tvars
            self.__args__ = tuple(... if a is typing._TypingEllipsis else
                                  () if a is typing._TypingEmpty else
                                  a for a in args) if args else None
            self.__next_in_mro__ = _next_in_mro(self)
            if orig_bases is None:
                self.__orig_bases__ = initial_bases
            elif origin is not None:
                self._abc_registry = origin._abc_registry
                self._abc_cache = origin._abc_cache
            if hasattr(self, '_subs_tree'):
                self.__tree_hash__ = (hash(self._subs_tree()) if origin else
                                      super(GenericMeta, self).__hash__())
            return self

        def __init__(cls, *args, **kwargs):
            super().__init__(*args, **kwargs)
            if not cls.__dict__.get('_is_protocol', None):
                cls._is_protocol = any(b is Protocol or
                                       isinstance(b, _ProtocolMeta) and
                                       b.__origin__ is Protocol
                                       for b in cls.__bases__)
            if cls._is_protocol:
                for base in cls.__mro__[1:]:
                    if not (base in (object, typing.Generic) or
                            base.__module__ == 'collections.abc' and
                            base.__name__ in _PROTO_WHITELIST or
                            isinstance(base, typing.TypingMeta) and base._is_protocol or
                            isinstance(base, GenericMeta) and
                            base.__origin__ is typing.Generic):
                        raise TypeError(f'Protocols can only inherit from other'
                                        f' protocols, got {repr(base)}')

                cls.__init__ = _no_init

            def _proto_hook(other):
                if not cls.__dict__.get('_is_protocol', None):
                    return NotImplemented
                if not isinstance(other, type):
                    # Same error as for issubclass(1, int)
                    raise TypeError('issubclass() arg 1 must be a class')
                for attr in _get_protocol_attrs(cls):
                    for base in other.__mro__:
                        if attr in base.__dict__:
                            if base.__dict__[attr] is None:
                                return NotImplemented
                            break
                        annotations = getattr(base, '__annotations__', {})
                        if (isinstance(annotations, typing.Mapping) and
                                attr in annotations and
                                isinstance(other, _ProtocolMeta) and
                                other._is_protocol):
                            break
                    else:
                        return NotImplemented
                return True
            if '__subclasshook__' not in cls.__dict__:
                cls.__subclasshook__ = _proto_hook

        def __instancecheck__(self, instance):
            # We need this method for situations where attributes are
            # assigned in __init__.
            if ((not getattr(self, '_is_protocol', False) or
                    _is_callable_members_only(self)) and
                    issubclass(instance.__class__, self)):
                return True
            if self._is_protocol:
                if all(hasattr(instance, attr) and
                        (not callable(getattr(self, attr, None)) or
                         getattr(instance, attr) is not None)
                        for attr in _get_protocol_attrs(self)):
                    return True
            return super(GenericMeta, self).__instancecheck__(instance)

        def __subclasscheck__(self, cls):
            if self.__origin__ is not None:
                if sys._getframe(1).f_globals['__name__'] not in ['abc', 'functools']:
                    raise TypeError("Parameterized generics cannot be used with class "
                                    "or instance checks")
                return False
            if (self.__dict__.get('_is_protocol', None) and
                    not self.__dict__.get('_is_runtime_protocol', None)):
                if sys._getframe(1).f_globals['__name__'] in ['abc',
                                                              'functools',
                                                              'typing']:
                    return False
                raise TypeError("Instance and class checks can only be used with"
                                " @runtime protocols")
            if (self.__dict__.get('_is_runtime_protocol', None) and
                    not _is_callable_members_only(self)):
                if sys._getframe(1).f_globals['__name__'] in ['abc',
                                                              'functools',
                                                              'typing']:
                    return super(GenericMeta, self).__subclasscheck__(cls)
                raise TypeError("Protocols with non-method members"
                                " don't support issubclass()")
            return super(GenericMeta, self).__subclasscheck__(cls)

        @typing._tp_cache
        def __getitem__(self, params):
            # We also need to copy this from GenericMeta.__getitem__ to get
            # special treatment of "Protocol". (Comments removed for brevity.)
            if not isinstance(params, tuple):
                params = (params,)
            if not params and _gorg(self) is not typing.Tuple:
                raise TypeError(
                    f"Parameter list to {self.__qualname__}[...] cannot be empty")
            msg = "Parameters to generic types must be types."
            params = tuple(_type_check(p, msg) for p in params)
            if self in (typing.Generic, Protocol):
                if not all(isinstance(p, typing.TypeVar) for p in params):
                    raise TypeError(
                        f"Parameters to {repr(self)}[...] must all be type variables")
                if len(set(params)) != len(params):
                    raise TypeError(
                        f"Parameters to {repr(self)}[...] must all be unique")
                tvars = params
                args = params
            elif self in (typing.Tuple, typing.Callable):
                tvars = _type_vars(params)
                args = params
            elif self.__origin__ in (typing.Generic, Protocol):
                raise TypeError(f"Cannot subscript already-subscripted {repr(self)}")
            else:
                _check_generic(self, params, len(self.__parameters__))
                tvars = _type_vars(params)
                args = params

            prepend = (self,) if self.__origin__ is None else ()
            return self.__class__(self.__name__,
                                  prepend + self.__bases__,
                                  _no_slots_copy(self.__dict__),
                                  tvars=tvars,
                                  args=args,
                                  origin=self,
                                  extra=self.__extra__,
                                  orig_bases=self.__orig_bases__)

    class Protocol(metaclass=_ProtocolMeta):
        """Base class for protocol classes. Protocol classes are defined as::

          class Proto(Protocol):
              def meth(self) -> int:
                  ...

        Such classes are primarily used with static type checkers that recognize
        structural subtyping (static duck-typing), for example::

          class C:
              def meth(self) -> int:
                  return 0

          def func(x: Proto) -> int:
              return x.meth()

          func(C())  # Passes static type check

        See PEP 544 for details. Protocol classes decorated with
        @typing_extensions.runtime act as simple-minded runtime protocol that checks
        only the presence of given attributes, ignoring their type signatures.

        Protocol classes can be generic, they are defined as::

          class GenProto(Protocol[T]):
              def meth(self) -> T:
                  ...
        """
        __slots__ = ()
        _is_protocol = True

        def __new__(cls, *args, **kwds):
            if _gorg(cls) is Protocol:
                raise TypeError("Type Protocol cannot be instantiated; "
                                "it can be used only as a base class")
            return typing._generic_new(cls.__next_in_mro__, cls, *args, **kwds)


# 3.8+
if hasattr(typing, 'runtime_checkable'):
    runtime_checkable = typing.runtime_checkable
# 3.6-3.7
else:
    def runtime_checkable(cls):
        """Mark a protocol class as a runtime protocol, so that it
        can be used with isinstance() and issubclass(). Raise TypeError
        if applied to a non-protocol class.

        This allows a simple-minded structural check very similar to the
        one-offs in collections.abc such as Hashable.
        """
        if not isinstance(cls, _ProtocolMeta) or not cls._is_protocol:
            raise TypeError('@runtime_checkable can be only applied to protocol classes,'
                            f' got {cls!r}')
        cls._is_runtime_protocol = True
        return cls


# Exists for backwards compatibility.
runtime = runtime_checkable


# 3.8+
if hasattr(typing, 'SupportsIndex'):
    SupportsIndex = typing.SupportsIndex
# 3.6-3.7
else:
    @runtime_checkable
    class SupportsIndex(Protocol):
        __slots__ = ()

        @abc.abstractmethod
        def __index__(self) -> int:
            pass


if sys.version_info >= (3, 9, 2):
    # The standard library TypedDict in Python 3.8 does not store runtime information
    # about which (if any) keys are optional.  See https://bugs.python.org/issue38834
    # The standard library TypedDict in Python 3.9.0/1 does not honour the "total"
    # keyword with old-style TypedDict().  See https://bugs.python.org/issue42059
    TypedDict = typing.TypedDict
    _TypedDictMeta = typing._TypedDictMeta
else:
    def _check_fails(cls, other):
        try:
            if sys._getframe(1).f_globals['__name__'] not in ['abc',
                                                              'functools',
                                                              'typing']:
                # Typed dicts are only for static structural subtyping.
                raise TypeError('TypedDict does not support instance and class checks')
        except (AttributeError, ValueError):
            pass
        return False

    def _dict_new(*args, **kwargs):
        if not args:
            raise TypeError('TypedDict.__new__(): not enough arguments')
        _, args = args[0], args[1:]  # allow the "cls" keyword be passed
        return dict(*args, **kwargs)

    _dict_new.__text_signature__ = '($cls, _typename, _fields=None, /, **kwargs)'

    def _typeddict_new(*args, total=True, **kwargs):
        if not args:
            raise TypeError('TypedDict.__new__(): not enough arguments')
        _, args = args[0], args[1:]  # allow the "cls" keyword be passed
        if args:
            typename, args = args[0], args[1:]  # allow the "_typename" keyword be passed
        elif '_typename' in kwargs:
            typename = kwargs.pop('_typename')
            import warnings
            warnings.warn("Passing '_typename' as keyword argument is deprecated",
                          DeprecationWarning, stacklevel=2)
        else:
            raise TypeError("TypedDict.__new__() missing 1 required positional "
                            "argument: '_typename'")
        if args:
            try:
                fields, = args  # allow the "_fields" keyword be passed
            except ValueError:
                raise TypeError('TypedDict.__new__() takes from 2 to 3 '
                                f'positional arguments but {len(args) + 2} '
                                'were given')
        elif '_fields' in kwargs and len(kwargs) == 1:
            fields = kwargs.pop('_fields')
            import warnings
            warnings.warn("Passing '_fields' as keyword argument is deprecated",
                          DeprecationWarning, stacklevel=2)
        else:
            fields = None

        if fields is None:
            fields = kwargs
        elif kwargs:
            raise TypeError("TypedDict takes either a dict or keyword arguments,"
                            " but not both")

        ns = {'__annotations__': dict(fields)}
        try:
            # Setting correct module is necessary to make typed dict classes pickleable.
            ns['__module__'] = sys._getframe(1).f_globals.get('__name__', '__main__')
        except (AttributeError, ValueError):
            pass

        return _TypedDictMeta(typename, (), ns, total=total)

    _typeddict_new.__text_signature__ = ('($cls, _typename, _fields=None,'
                                         ' /, *, total=True, **kwargs)')

    class _TypedDictMeta(type):
        def __init__(cls, name, bases, ns, total=True):
            super().__init__(name, bases, ns)

        def __new__(cls, name, bases, ns, total=True):
            # Create new typed dict class object.
            # This method is called directly when TypedDict is subclassed,
            # or via _typeddict_new when TypedDict is instantiated. This way
            # TypedDict supports all three syntaxes described in its docstring.
            # Subclasses and instances of TypedDict return actual dictionaries
            # via _dict_new.
            ns['__new__'] = _typeddict_new if name == 'TypedDict' else _dict_new
            tp_dict = super().__new__(cls, name, (dict,), ns)

            annotations = {}
            own_annotations = ns.get('__annotations__', {})
            own_annotation_keys = set(own_annotations.keys())
            msg = "TypedDict('Name', {f0: t0, f1: t1, ...}); each t must be a type"
            own_annotations = {
                n: typing._type_check(tp, msg) for n, tp in own_annotations.items()
            }
            required_keys = set()
            optional_keys = set()

            for base in bases:
                annotations.update(base.__dict__.get('__annotations__', {}))
                required_keys.update(base.__dict__.get('__required_keys__', ()))
                optional_keys.update(base.__dict__.get('__optional_keys__', ()))

            annotations.update(own_annotations)
            if total:
                required_keys.update(own_annotation_keys)
            else:
                optional_keys.update(own_annotation_keys)

            tp_dict.__annotations__ = annotations
            tp_dict.__required_keys__ = frozenset(required_keys)
            tp_dict.__optional_keys__ = frozenset(optional_keys)
            if not hasattr(tp_dict, '__total__'):
                tp_dict.__total__ = total
            return tp_dict

        __instancecheck__ = __subclasscheck__ = _check_fails

    TypedDict = _TypedDictMeta('TypedDict', (dict,), {})
    TypedDict.__module__ = __name__
    TypedDict.__doc__ = \
        """A simple typed name space. At runtime it is equivalent to a plain dict.

        TypedDict creates a dictionary type that expects all of its
        instances to have a certain set of keys, with each key
        associated with a value of a consistent type. This expectation
        is not checked at runtime but is only enforced by type checkers.
        Usage::

            class Point2D(TypedDict):
                x: int
                y: int
                label: str

            a: Point2D = {'x': 1, 'y': 2, 'label': 'good'}  # OK
            b: Point2D = {'z': 3, 'label': 'bad'}           # Fails type check

            assert Point2D(x=1, y=2, label='first') == dict(x=1, y=2, label='first')

        The type info can be accessed via the Point2D.__annotations__ dict, and
        the Point2D.__required_keys__ and Point2D.__optional_keys__ frozensets.
        TypedDict supports two additional equivalent forms::

            Point2D = TypedDict('Point2D', x=int, y=int, label=str)
            Point2D = TypedDict('Point2D', {'x': int, 'y': int, 'label': str})

        The class syntax is only supported in Python 3.6+, while two other
        syntax forms work for Python 2.7 and 3.2+
        """


if hasattr(typing, "is_typeddict"):
    is_typeddict = typing.is_typeddict
else:
    if hasattr(typing, "_TypedDictMeta"):
        _TYPEDDICT_TYPES = (typing._TypedDictMeta, _TypedDictMeta)
    else:
        _TYPEDDICT_TYPES = (_TypedDictMeta,)

    def is_typeddict(tp):
        """Check if an annotation is a TypedDict class

        For example::
            class Film(TypedDict):
                title: str
                year: int

            is_typeddict(Film)  # => True
            is_typeddict(Union[list, str])  # => False
        """
        return isinstance(tp, tuple(_TYPEDDICT_TYPES))


# Python 3.9+ has PEP 593 (Annotated and modified get_type_hints)
if hasattr(typing, 'Annotated'):
    Annotated = typing.Annotated
    get_type_hints = typing.get_type_hints
    # Not exported and not a public API, but needed for get_origin() and get_args()
    # to work.
    _AnnotatedAlias = typing._AnnotatedAlias
# 3.7-3.8
elif PEP_560:
    class _AnnotatedAlias(typing._GenericAlias, _root=True):
        """Runtime representation of an annotated type.

        At its core 'Annotated[t, dec1, dec2, ...]' is an alias for the type 't'
        with extra annotations. The alias behaves like a normal typing alias,
        instantiating is the same as instantiating the underlying type, binding
        it to types is also the same.
        """
        def __init__(self, origin, metadata):
            if isinstance(origin, _AnnotatedAlias):
                metadata = origin.__metadata__ + metadata
                origin = origin.__origin__
            super().__init__(origin, origin)
            self.__metadata__ = metadata

        def copy_with(self, params):
            assert len(params) == 1
            new_type = params[0]
            return _AnnotatedAlias(new_type, self.__metadata__)

        def __repr__(self):
            return (f"typing_extensions.Annotated[{typing._type_repr(self.__origin__)}, "
                    f"{', '.join(repr(a) for a in self.__metadata__)}]")

        def __reduce__(self):
            return operator.getitem, (
                Annotated, (self.__origin__,) + self.__metadata__
            )

        def __eq__(self, other):
            if not isinstance(other, _AnnotatedAlias):
                return NotImplemented
            if self.__origin__ != other.__origin__:
                return False
            return self.__metadata__ == other.__metadata__

        def __hash__(self):
            return hash((self.__origin__, self.__metadata__))

    class Annotated:
        """Add context specific metadata to a type.

        Example: Annotated[int, runtime_check.Unsigned] indicates to the
        hypothetical runtime_check module that this type is an unsigned int.
        Every other consumer of this type can ignore this metadata and treat
        this type as int.

        The first argument to Annotated must be a valid type (and will be in
        the __origin__ field), the remaining arguments are kept as a tuple in
        the __extra__ field.

        Details:

        - It's an error to call `Annotated` with less than two arguments.
        - Nested Annotated are flattened::

            Annotated[Annotated[T, Ann1, Ann2], Ann3] == Annotated[T, Ann1, Ann2, Ann3]

        - Instantiating an annotated type is equivalent to instantiating the
        underlying type::

            Annotated[C, Ann1](5) == C(5)

        - Annotated can be used as a generic type alias::

            Optimized = Annotated[T, runtime.Optimize()]
            Optimized[int] == Annotated[int, runtime.Optimize()]

            OptimizedList = Annotated[List[T], runtime.Optimize()]
            OptimizedList[int] == Annotated[List[int], runtime.Optimize()]
        """

        __slots__ = ()

        def __new__(cls, *args, **kwargs):
            raise TypeError("Type Annotated cannot be instantiated.")

        @typing._tp_cache
        def __class_getitem__(cls, params):
            if not isinstance(params, tuple) or len(params) < 2:
                raise TypeError("Annotated[...] should be used "
                                "with at least two arguments (a type and an "
                                "annotation).")
            allowed_special_forms = (ClassVar, Final)
            if get_origin(params[0]) in allowed_special_forms:
                origin = params[0]
            else:
                msg = "Annotated[t, ...]: t must be a type."
                origin = typing._type_check(params[0], msg)
            metadata = tuple(params[1:])
            return _AnnotatedAlias(origin, metadata)

        def __init_subclass__(cls, *args, **kwargs):
            raise TypeError(
                f"Cannot subclass {cls.__module__}.Annotated"
            )

    def _strip_annotations(t):
        """Strips the annotations from a given type.
        """
        if isinstance(t, _AnnotatedAlias):
            return _strip_annotations(t.__origin__)
        if isinstance(t, typing._GenericAlias):
            stripped_args = tuple(_strip_annotations(a) for a in t.__args__)
            if stripped_args == t.__args__:
                return t
            res = t.copy_with(stripped_args)
            res._special = t._special
            return res
        return t

    def get_type_hints(obj, globalns=None, localns=None, include_extras=False):
        """Return type hints for an object.

        This is often the same as obj.__annotations__, but it handles
        forward references encoded as string literals, adds Optional[t] if a
        default value equal to None is set and recursively replaces all
        'Annotated[T, ...]' with 'T' (unless 'include_extras=True').

        The argument may be a module, class, method, or function. The annotations
        are returned as a dictionary. For classes, annotations include also
        inherited members.

        TypeError is raised if the argument is not of a type that can contain
        annotations, and an empty dictionary is returned if no annotations are
        present.

        BEWARE -- the behavior of globalns and localns is counterintuitive
        (unless you are familiar with how eval() and exec() work).  The
        search order is locals first, then globals.

        - If no dict arguments are passed, an attempt is made to use the
          globals from obj (or the respective module's globals for classes),
          and these are also used as the locals.  If the object does not appear
          to have globals, an empty dictionary is used.

        - If one dict argument is passed, it is used for both globals and
          locals.

        - If two dict arguments are passed, they specify globals and
          locals, respectively.
        """
        hint = typing.get_type_hints(obj, globalns=globalns, localns=localns)
        if include_extras:
            return hint
        return {k: _strip_annotations(t) for k, t in hint.items()}
# 3.6
else:

    def _is_dunder(name):
        """Returns True if name is a __dunder_variable_name__."""
        return len(name) > 4 and name.startswith('__') and name.endswith('__')

    # Prior to Python 3.7 types did not have `copy_with`. A lot of the equality
    # checks, argument expansion etc. are done on the _subs_tre. As a result we
    # can't provide a get_type_hints function that strips out annotations.

    class AnnotatedMeta(typing.GenericMeta):
        """Metaclass for Annotated"""

        def __new__(cls, name, bases, namespace, **kwargs):
            if any(b is not object for b in bases):
                raise TypeError("Cannot subclass " + str(Annotated))
            return super().__new__(cls, name, bases, namespace, **kwargs)

        @property
        def __metadata__(self):
            return self._subs_tree()[2]

        def _tree_repr(self, tree):
            cls, origin, metadata = tree
            if not isinstance(origin, tuple):
                tp_repr = typing._type_repr(origin)
            else:
                tp_repr = origin[0]._tree_repr(origin)
            metadata_reprs = ", ".join(repr(arg) for arg in metadata)
            return f'{cls}[{tp_repr}, {metadata_reprs}]'

        def _subs_tree(self, tvars=None, args=None):  # noqa
            if self is Annotated:
                return Annotated
            res = super()._subs_tree(tvars=tvars, args=args)
            # Flatten nested Annotated
            if isinstance(res[1], tuple) and res[1][0] is Annotated:
                sub_tp = res[1][1]
                sub_annot = res[1][2]
                return (Annotated, sub_tp, sub_annot + res[2])
            return res

        def _get_cons(self):
            """Return the class used to create instance of this type."""
            if self.__origin__ is None:
                raise TypeError("Cannot get the underlying type of a "
                                "non-specialized Annotated type.")
            tree = self._subs_tree()
            while isinstance(tree, tuple) and tree[0] is Annotated:
                tree = tree[1]
            if isinstance(tree, tuple):
                return tree[0]
            else:
                return tree

        @typing._tp_cache
        def __getitem__(self, params):
            if not isinstance(params, tuple):
                params = (params,)
            if self.__origin__ is not None:  # specializing an instantiated type
                return super().__getitem__(params)
            elif not isinstance(params, tuple) or len(params) < 2:
                raise TypeError("Annotated[...] should be instantiated "
                                "with at least two arguments (a type and an "
                                "annotation).")
            else:
                if (
                    isinstance(params[0], typing._TypingBase) and
                    type(params[0]).__name__ == "_ClassVar"
                ):
                    tp = params[0]
                else:
                    msg = "Annotated[t, ...]: t must be a type."
                    tp = typing._type_check(params[0], msg)
                metadata = tuple(params[1:])
            return self.__class__(
                self.__name__,
                self.__bases__,
                _no_slots_copy(self.__dict__),
                tvars=_type_vars((tp,)),
                # Metadata is a tuple so it won't be touched by _replace_args et al.
                args=(tp, metadata),
                origin=self,
            )

        def __call__(self, *args, **kwargs):
            cons = self._get_cons()
            result = cons(*args, **kwargs)
            try:
                result.__orig_class__ = self
            except AttributeError:
                pass
            return result

        def __getattr__(self, attr):
            # For simplicity we just don't relay all dunder names
            if self.__origin__ is not None and not _is_dunder(attr):
                return getattr(self._get_cons(), attr)
            raise AttributeError(attr)

        def __setattr__(self, attr, value):
            if _is_dunder(attr) or attr.startswith('_abc_'):
                super().__setattr__(attr, value)
            elif self.__origin__ is None:
                raise AttributeError(attr)
            else:
                setattr(self._get_cons(), attr, value)

        def __instancecheck__(self, obj):
            raise TypeError("Annotated cannot be used with isinstance().")

        def __subclasscheck__(self, cls):
            raise TypeError("Annotated cannot be used with issubclass().")

    class Annotated(metaclass=AnnotatedMeta):
        """Add context specific metadata to a type.

        Example: Annotated[int, runtime_check.Unsigned] indicates to the
        hypothetical runtime_check module that this type is an unsigned int.
        Every other consumer of this type can ignore this metadata and treat
        this type as int.

        The first argument to Annotated must be a valid type, the remaining
        arguments are kept as a tuple in the __metadata__ field.

        Details:

        - It's an error to call `Annotated` with less than two arguments.
        - Nested Annotated are flattened::

            Annotated[Annotated[T, Ann1, Ann2], Ann3] == Annotated[T, Ann1, Ann2, Ann3]

        - Instantiating an annotated type is equivalent to instantiating the
        underlying type::

            Annotated[C, Ann1](5) == C(5)

        - Annotated can be used as a generic type alias::

            Optimized = Annotated[T, runtime.Optimize()]
            Optimized[int] == Annotated[int, runtime.Optimize()]

            OptimizedList = Annotated[List[T], runtime.Optimize()]
            OptimizedList[int] == Annotated[List[int], runtime.Optimize()]
        """

# Python 3.8 has get_origin() and get_args() but those implementations aren't
# Annotated-aware, so we can't use those. Python 3.9's versions don't support
# ParamSpecArgs and ParamSpecKwargs, so only Python 3.10's versions will do.
if sys.version_info[:2] >= (3, 10):
    get_origin = typing.get_origin
    get_args = typing.get_args
# 3.7-3.9
elif PEP_560:
    try:
        # 3.9+
        from typing import _BaseGenericAlias
    except ImportError:
        _BaseGenericAlias = typing._GenericAlias
    try:
        # 3.9+
        from typing import GenericAlias
    except ImportError:
        GenericAlias = typing._GenericAlias

    def get_origin(tp):
        """Get the unsubscripted version of a type.

        This supports generic types, Callable, Tuple, Union, Literal, Final, ClassVar
        and Annotated. Return None for unsupported types. Examples::

            get_origin(Literal[42]) is Literal
            get_origin(int) is None
            get_origin(ClassVar[int]) is ClassVar
            get_origin(Generic) is Generic
            get_origin(Generic[T]) is Generic
            get_origin(Union[T, int]) is Union
            get_origin(List[Tuple[T, T]][int]) == list
            get_origin(P.args) is P
        """
        if isinstance(tp, _AnnotatedAlias):
            return Annotated
        if isinstance(tp, (typing._GenericAlias, GenericAlias, _BaseGenericAlias,
                           ParamSpecArgs, ParamSpecKwargs)):
            return tp.__origin__
        if tp is typing.Generic:
            return typing.Generic
        return None

    def get_args(tp):
        """Get type arguments with all substitutions performed.

        For unions, basic simplifications used by Union constructor are performed.
        Examples::
            get_args(Dict[str, int]) == (str, int)
            get_args(int) == ()
            get_args(Union[int, Union[T, int], str][int]) == (int, str)
            get_args(Union[int, Tuple[T, int]][str]) == (int, Tuple[str, int])
            get_args(Callable[[], T][int]) == ([], int)
        """
        if isinstance(tp, _AnnotatedAlias):
            return (tp.__origin__,) + tp.__metadata__
        if isinstance(tp, (typing._GenericAlias, GenericAlias)):
            if getattr(tp, "_special", False):
                return ()
            res = tp.__args__
            if get_origin(tp) is collections.abc.Callable and res[0] is not Ellipsis:
                res = (list(res[:-1]), res[-1])
            return res
        return ()


# 3.10+
if hasattr(typing, 'TypeAlias'):
    TypeAlias = typing.TypeAlias
# 3.9
elif sys.version_info[:2] >= (3, 9):
    class _TypeAliasForm(typing._SpecialForm, _root=True):
        def __repr__(self):
            return 'typing_extensions.' + self._name

    @_TypeAliasForm
    def TypeAlias(self, parameters):
        """Special marker indicating that an assignment should
        be recognized as a proper type alias definition by type
        checkers.

        For example::

            Predicate: TypeAlias = Callable[..., bool]

        It's invalid when used anywhere except as in the example above.
        """
        raise TypeError(f"{self} is not subscriptable")
# 3.7-3.8
elif sys.version_info[:2] >= (3, 7):
    class _TypeAliasForm(typing._SpecialForm, _root=True):
        def __repr__(self):
            return 'typing_extensions.' + self._name

    TypeAlias = _TypeAliasForm('TypeAlias',
                               doc="""Special marker indicating that an assignment should
                               be recognized as a proper type alias definition by type
                               checkers.

                               For example::

                                   Predicate: TypeAlias = Callable[..., bool]

                               It's invalid when used anywhere except as in the example
                               above.""")
# 3.6
else:
    class _TypeAliasMeta(typing.TypingMeta):
        """Metaclass for TypeAlias"""

        def __repr__(self):
            return 'typing_extensions.TypeAlias'

    class _TypeAliasBase(typing._FinalTypingBase, metaclass=_TypeAliasMeta, _root=True):
        """Special marker indicating that an assignment should
        be recognized as a proper type alias definition by type
        checkers.

        For example::

            Predicate: TypeAlias = Callable[..., bool]

        It's invalid when used anywhere except as in the example above.
        """
        __slots__ = ()

        def __instancecheck__(self, obj):
            raise TypeError("TypeAlias cannot be used with isinstance().")

        def __subclasscheck__(self, cls):
            raise TypeError("TypeAlias cannot be used with issubclass().")

        def __repr__(self):
            return 'typing_extensions.TypeAlias'

    TypeAlias = _TypeAliasBase(_root=True)


# Python 3.10+ has PEP 612
if hasattr(typing, 'ParamSpecArgs'):
    ParamSpecArgs = typing.ParamSpecArgs
    ParamSpecKwargs = typing.ParamSpecKwargs
# 3.6-3.9
else:
    class _Immutable:
        """Mixin to indicate that object should not be copied."""
        __slots__ = ()

        def __copy__(self):
            return self

        def __deepcopy__(self, memo):
            return self

    class ParamSpecArgs(_Immutable):
        """The args for a ParamSpec object.

        Given a ParamSpec object P, P.args is an instance of ParamSpecArgs.

        ParamSpecArgs objects have a reference back to their ParamSpec:

        P.args.__origin__ is P

        This type is meant for runtime introspection and has no special meaning to
        static type checkers.
        """
        def __init__(self, origin):
            self.__origin__ = origin

        def __repr__(self):
            return f"{self.__origin__.__name__}.args"

    class ParamSpecKwargs(_Immutable):
        """The kwargs for a ParamSpec object.

        Given a ParamSpec object P, P.kwargs is an instance of ParamSpecKwargs.

        ParamSpecKwargs objects have a reference back to their ParamSpec:

        P.kwargs.__origin__ is P

        This type is meant for runtime introspection and has no special meaning to
        static type checkers.
        """
        def __init__(self, origin):
            self.__origin__ = origin

        def __repr__(self):
            return f"{self.__origin__.__name__}.kwargs"

# 3.10+
if hasattr(typing, 'ParamSpec'):
    ParamSpec = typing.ParamSpec
# 3.6-3.9
else:

    # Inherits from list as a workaround for Callable checks in Python < 3.9.2.
    class ParamSpec(list):
        """Parameter specification variable.

        Usage::

           P = ParamSpec('P')

        Parameter specification variables exist primarily for the benefit of static
        type checkers.  They are used to forward the parameter types of one
        callable to another callable, a pattern commonly found in higher order
        functions and decorators.  They are only valid when used in ``Concatenate``,
        or s the first argument to ``Callable``. In Python 3.10 and higher,
        they are also supported in user-defined Generics at runtime.
        See class Generic for more information on generic types.  An
        example for annotating a decorator::

           T = TypeVar('T')
           P = ParamSpec('P')

           def add_logging(f: Callable[P, T]) -> Callable[P, T]:
               '''A type-safe decorator to add logging to a function.'''
               def inner(*args: P.args, **kwargs: P.kwargs) -> T:
                   logging.info(f'{f.__name__} was called')
                   return f(*args, **kwargs)
               return inner

           @add_logging
           def add_two(x: float, y: float) -> float:
               '''Add two numbers together.'''
               return x + y

        Parameter specification variables defined with covariant=True or
        contravariant=True can be used to declare covariant or contravariant
        generic types.  These keyword arguments are valid, but their actual semantics
        are yet to be decided.  See PEP 612 for details.

        Parameter specification variables can be introspected. e.g.:

           P.__name__ == 'T'
           P.__bound__ == None
           P.__covariant__ == False
           P.__contravariant__ == False

        Note that only parameter specification variables defined in global scope can
        be pickled.
        """

        # Trick Generic __parameters__.
        __class__ = typing.TypeVar

        @property
        def args(self):
            return ParamSpecArgs(self)

        @property
        def kwargs(self):
            return ParamSpecKwargs(self)

        def __init__(self, name, *, bound=None, covariant=False, contravariant=False):
            super().__init__([self])
            self.__name__ = name
            self.__covariant__ = bool(covariant)
            self.__contravariant__ = bool(contravariant)
            if bound:
                self.__bound__ = typing._type_check(bound, 'Bound must be a type.')
            else:
                self.__bound__ = None

            # for pickling:
            try:
                def_mod = sys._getframe(1).f_globals.get('__name__', '__main__')
            except (AttributeError, ValueError):
                def_mod = None
            if def_mod != 'typing_extensions':
                self.__module__ = def_mod

        def __repr__(self):
            if self.__covariant__:
                prefix = '+'
            elif self.__contravariant__:
                prefix = '-'
            else:
                prefix = '~'
            return prefix + self.__name__

        def __hash__(self):
            return object.__hash__(self)

        def __eq__(self, other):
            return self is other

        def __reduce__(self):
            return self.__name__

        # Hack to get typing._type_check to pass.
        def __call__(self, *args, **kwargs):
            pass

        if not PEP_560:
            # Only needed in 3.6.
            def _get_type_vars(self, tvars):
                if self not in tvars:
                    tvars.append(self)


# 3.6-3.9
if not hasattr(typing, 'Concatenate'):
    # Inherits from list as a workaround for Callable checks in Python < 3.9.2.
    class _ConcatenateGenericAlias(list):

        # Trick Generic into looking into this for __parameters__.
        if PEP_560:
            __class__ = typing._GenericAlias
        else:
            __class__ = typing._TypingBase

        # Flag in 3.8.
        _special = False
        # Attribute in 3.6 and earlier.
        _gorg = typing.Generic

        def __init__(self, origin, args):
            super().__init__(args)
            self.__origin__ = origin
            self.__args__ = args

        def __repr__(self):
            _type_repr = typing._type_repr
            return (f'{_type_repr(self.__origin__)}'
                    f'[{", ".join(_type_repr(arg) for arg in self.__args__)}]')

        def __hash__(self):
            return hash((self.__origin__, self.__args__))

        # Hack to get typing._type_check to pass in Generic.
        def __call__(self, *args, **kwargs):
            pass

        @property
        def __parameters__(self):
            return tuple(
                tp for tp in self.__args__ if isinstance(tp, (typing.TypeVar, ParamSpec))
            )

        if not PEP_560:
            # Only required in 3.6.
            def _get_type_vars(self, tvars):
                if self.__origin__ and self.__parameters__:
                    typing._get_type_vars(self.__parameters__, tvars)


# 3.6-3.9
@typing._tp_cache
def _concatenate_getitem(self, parameters):
    if parameters == ():
        raise TypeError("Cannot take a Concatenate of no types.")
    if not isinstance(parameters, tuple):
        parameters = (parameters,)
    if not isinstance(parameters[-1], ParamSpec):
        raise TypeError("The last parameter to Concatenate should be a "
                        "ParamSpec variable.")
    msg = "Concatenate[arg, ...]: each arg must be a type."
    parameters = tuple(typing._type_check(p, msg) for p in parameters)
    return _ConcatenateGenericAlias(self, parameters)


# 3.10+
if hasattr(typing, 'Concatenate'):
    Concatenate = typing.Concatenate
    _ConcatenateGenericAlias = typing._ConcatenateGenericAlias # noqa
# 3.9
elif sys.version_info[:2] >= (3, 9):
    @_TypeAliasForm
    def Concatenate(self, parameters):
        """Used in conjunction with ``ParamSpec`` and ``Callable`` to represent a
        higher order function which adds, removes or transforms parameters of a
        callable.

        For example::

           Callable[Concatenate[int, P], int]

        See PEP 612 for detailed information.
        """
        return _concatenate_getitem(self, parameters)
# 3.7-8
elif sys.version_info[:2] >= (3, 7):
    class _ConcatenateForm(typing._SpecialForm, _root=True):
        def __repr__(self):
            return 'typing_extensions.' + self._name

        def __getitem__(self, parameters):
            return _concatenate_getitem(self, parameters)

    Concatenate = _ConcatenateForm(
        'Concatenate',
        doc="""Used in conjunction with ``ParamSpec`` and ``Callable`` to represent a
        higher order function which adds, removes or transforms parameters of a
        callable.

        For example::

           Callable[Concatenate[int, P], int]

        See PEP 612 for detailed information.
        """)
# 3.6
else:
    class _ConcatenateAliasMeta(typing.TypingMeta):
        """Metaclass for Concatenate."""

        def __repr__(self):
            return 'typing_extensions.Concatenate'

    class _ConcatenateAliasBase(typing._FinalTypingBase,
                                metaclass=_ConcatenateAliasMeta,
                                _root=True):
        """Used in conjunction with ``ParamSpec`` and ``Callable`` to represent a
        higher order function which adds, removes or transforms parameters of a
        callable.

        For example::

           Callable[Concatenate[int, P], int]

        See PEP 612 for detailed information.
        """
        __slots__ = ()

        def __instancecheck__(self, obj):
            raise TypeError("Concatenate cannot be used with isinstance().")

        def __subclasscheck__(self, cls):
            raise TypeError("Concatenate cannot be used with issubclass().")

        def __repr__(self):
            return 'typing_extensions.Concatenate'

        def __getitem__(self, parameters):
            return _concatenate_getitem(self, parameters)

    Concatenate = _ConcatenateAliasBase(_root=True)

# 3.10+
if hasattr(typing, 'TypeGuard'):
    TypeGuard = typing.TypeGuard
# 3.9
elif sys.version_info[:2] >= (3, 9):
    class _TypeGuardForm(typing._SpecialForm, _root=True):
        def __repr__(self):
            return 'typing_extensions.' + self._name

    @_TypeGuardForm
    def TypeGuard(self, parameters):
        """Special typing form used to annotate the return type of a user-defined
        type guard function.  ``TypeGuard`` only accepts a single type argument.
        At runtime, functions marked this way should return a boolean.

        ``TypeGuard`` aims to benefit *type narrowing* -- a technique used by static
        type checkers to determine a more precise type of an expression within a
        program's code flow.  Usually type narrowing is done by analyzing
        conditional code flow and applying the narrowing to a block of code.  The
        conditional expression here is sometimes referred to as a "type guard".

        Sometimes it would be convenient to use a user-defined boolean function
        as a type guard.  Such a function should use ``TypeGuard[...]`` as its
        return type to alert static type checkers to this intention.

        Using  ``-> TypeGuard`` tells the static type checker that for a given
        function:

        1. The return value is a boolean.
        2. If the return value is ``True``, the type of its argument
        is the type inside ``TypeGuard``.

        For example::

            def is_str(val: Union[str, float]):
                # "isinstance" type guard
                if isinstance(val, str):
                    # Type of ``val`` is narrowed to ``str``
                    ...
                else:
                    # Else, type of ``val`` is narrowed to ``float``.
                    ...

        Strict type narrowing is not enforced -- ``TypeB`` need not be a narrower
        form of ``TypeA`` (it can even be a wider form) and this may lead to
        type-unsafe results.  The main reason is to allow for things like
        narrowing ``List[object]`` to ``List[str]`` even though the latter is not
        a subtype of the former, since ``List`` is invariant.  The responsibility of
        writing type-safe type guards is left to the user.

        ``TypeGuard`` also works with type variables.  For more information, see
        PEP 647 (User-Defined Type Guards).
        """
        item = typing._type_check(parameters, f'{self} accepts only single type.')
        return typing._GenericAlias(self, (item,))
# 3.7-3.8
elif sys.version_info[:2] >= (3, 7):
    class _TypeGuardForm(typing._SpecialForm, _root=True):

        def __repr__(self):
            return 'typing_extensions.' + self._name

        def __getitem__(self, parameters):
            item = typing._type_check(parameters,
                                      f'{self._name} accepts only a single type')
            return typing._GenericAlias(self, (item,))

    TypeGuard = _TypeGuardForm(
        'TypeGuard',
        doc="""Special typing form used to annotate the return type of a user-defined
        type guard function.  ``TypeGuard`` only accepts a single type argument.
        At runtime, functions marked this way should return a boolean.

        ``TypeGuard`` aims to benefit *type narrowing* -- a technique used by static
        type checkers to determine a more precise type of an expression within a
        program's code flow.  Usually type narrowing is done by analyzing
        conditional code flow and applying the narrowing to a block of code.  The
        conditional expression here is sometimes referred to as a "type guard".

        Sometimes it would be convenient to use a user-defined boolean function
        as a type guard.  Such a function should use ``TypeGuard[...]`` as its
        return type to alert static type checkers to this intention.

        Using  ``-> TypeGuard`` tells the static type checker that for a given
        function:

        1. The return value is a boolean.
        2. If the return value is ``True``, the type of its argument
        is the type inside ``TypeGuard``.

        For example::

            def is_str(val: Union[str, float]):
                # "isinstance" type guard
                if isinstance(val, str):
                    # Type of ``val`` is narrowed to ``str``
                    ...
                else:
                    # Else, type of ``val`` is narrowed to ``float``.
                    ...

        Strict type narrowing is not enforced -- ``TypeB`` need not be a narrower
        form of ``TypeA`` (it can even be a wider form) and this may lead to
        type-unsafe results.  The main reason is to allow for things like
        narrowing ``List[object]`` to ``List[str]`` even though the latter is not
        a subtype of the former, since ``List`` is invariant.  The responsibility of
        writing type-safe type guards is left to the user.

        ``TypeGuard`` also works with type variables.  For more information, see
        PEP 647 (User-Defined Type Guards).
        """)
# 3.6
else:
    class _TypeGuard(typing._FinalTypingBase, _root=True):
        """Special typing form used to annotate the return type of a user-defined
        type guard function.  ``TypeGuard`` only accepts a single type argument.
        At runtime, functions marked this way should return a boolean.

        ``TypeGuard`` aims to benefit *type narrowing* -- a technique used by static
        type checkers to determine a more precise type of an expression within a
        program's code flow.  Usually type narrowing is done by analyzing
        conditional code flow and applying the narrowing to a block of code.  The
        conditional expression here is sometimes referred to as a "type guard".

        Sometimes it would be convenient to use a user-defined boolean function
        as a type guard.  Such a function should use ``TypeGuard[...]`` as its
        return type to alert static type checkers to this intention.

        Using  ``-> TypeGuard`` tells the static type checker that for a given
        function:

        1. The return value is a boolean.
        2. If the return value is ``True``, the type of its argument
        is the type inside ``TypeGuard``.

        For example::

            def is_str(val: Union[str, float]):
                # "isinstance" type guard
                if isinstance(val, str):
                    # Type of ``val`` is narrowed to ``str``
                    ...
                else:
                    # Else, type of ``val`` is narrowed to ``float``.
                    ...

        Strict type narrowing is not enforced -- ``TypeB`` need not be a narrower
        form of ``TypeA`` (it can even be a wider form) and this may lead to
        type-unsafe results.  The main reason is to allow for things like
        narrowing ``List[object]`` to ``List[str]`` even though the latter is not
        a subtype of the former, since ``List`` is invariant.  The responsibility of
        writing type-safe type guards is left to the user.

        ``TypeGuard`` also works with type variables.  For more information, see
        PEP 647 (User-Defined Type Guards).
        """

        __slots__ = ('__type__',)

        def __init__(self, tp=None, **kwds):
            self.__type__ = tp

        def __getitem__(self, item):
            cls = type(self)
            if self.__type__ is None:
                return cls(typing._type_check(item,
                           f'{cls.__name__[1:]} accepts only a single type.'),
                           _root=True)
            raise TypeError(f'{cls.__name__[1:]} cannot be further subscripted')

        def _eval_type(self, globalns, localns):
            new_tp = typing._eval_type(self.__type__, globalns, localns)
            if new_tp == self.__type__:
                return self
            return type(self)(new_tp, _root=True)

        def __repr__(self):
            r = super().__repr__()
            if self.__type__ is not None:
                r += f'[{typing._type_repr(self.__type__)}]'
            return r

        def __hash__(self):
            return hash((type(self).__name__, self.__type__))

        def __eq__(self, other):
            if not isinstance(other, _TypeGuard):
                return NotImplemented
            if self.__type__ is not None:
                return self.__type__ == other.__type__
            return self is other

    TypeGuard = _TypeGuard(_root=True)

if hasattr(typing, "Self"):
    Self = typing.Self
elif sys.version_info[:2] >= (3, 7):
    # Vendored from cpython typing._SpecialFrom
    class _SpecialForm(typing._Final, _root=True):
        __slots__ = ('_name', '__doc__', '_getitem')

        def __init__(self, getitem):
            self._getitem = getitem
            self._name = getitem.__name__
            self.__doc__ = getitem.__doc__

        def __getattr__(self, item):
            if item in {'__name__', '__qualname__'}:
                return self._name

            raise AttributeError(item)

        def __mro_entries__(self, bases):
            raise TypeError(f"Cannot subclass {self!r}")

        def __repr__(self):
            return f'typing_extensions.{self._name}'

        def __reduce__(self):
            return self._name

        def __call__(self, *args, **kwds):
            raise TypeError(f"Cannot instantiate {self!r}")

        def __or__(self, other):
            return typing.Union[self, other]

        def __ror__(self, other):
            return typing.Union[other, self]

        def __instancecheck__(self, obj):
            raise TypeError(f"{self} cannot be used with isinstance()")

        def __subclasscheck__(self, cls):
            raise TypeError(f"{self} cannot be used with issubclass()")

        @typing._tp_cache
        def __getitem__(self, parameters):
            return self._getitem(self, parameters)

    @_SpecialForm
    def Self(self, params):
        """Used to spell the type of "self" in classes.

        Example::

          from typing import Self

          class ReturnsSelf:
              def parse(self, data: bytes) -> Self:
                  ...
                  return self

        """

        raise TypeError(f"{self} is not subscriptable")
else:
    class _Self(typing._FinalTypingBase, _root=True):
        """Used to spell the type of "self" in classes.

        Example::

          from typing import Self

          class ReturnsSelf:
              def parse(self, data: bytes) -> Self:
                  ...
                  return self

        """

        __slots__ = ()

        def __instancecheck__(self, obj):
            raise TypeError(f"{self} cannot be used with isinstance().")

        def __subclasscheck__(self, cls):
            raise TypeError(f"{self} cannot be used with issubclass().")

    Self = _Self(_root=True)


if hasattr(typing, 'Required'):
    Required = typing.Required
    NotRequired = typing.NotRequired
elif sys.version_info[:2] >= (3, 9):
    class _ExtensionsSpecialForm(typing._SpecialForm, _root=True):
        def __repr__(self):
            return 'typing_extensions.' + self._name

    @_ExtensionsSpecialForm
    def Required(self, parameters):
        """A special typing construct to mark a key of a total=False TypedDict
        as required. For example:

            class Movie(TypedDict, total=False):
                title: Required[str]
                year: int

            m = Movie(
                title='The Matrix',  # typechecker error if key is omitted
                year=1999,
            )

        There is no runtime checking that a required key is actually provided
        when instantiating a related TypedDict.
        """
        item = typing._type_check(parameters, f'{self._name} accepts only single type')
        return typing._GenericAlias(self, (item,))

    @_ExtensionsSpecialForm
    def NotRequired(self, parameters):
        """A special typing construct to mark a key of a TypedDict as
        potentially missing. For example:

            class Movie(TypedDict):
                title: str
                year: NotRequired[int]

            m = Movie(
                title='The Matrix',  # typechecker error if key is omitted
                year=1999,
            )
        """
        item = typing._type_check(parameters, f'{self._name} accepts only single type')
        return typing._GenericAlias(self, (item,))

elif sys.version_info[:2] >= (3, 7):
    class _RequiredForm(typing._SpecialForm, _root=True):
        def __repr__(self):
            return 'typing_extensions.' + self._name

        def __getitem__(self, parameters):
            item = typing._type_check(parameters,
                                      '{} accepts only single type'.format(self._name))
            return typing._GenericAlias(self, (item,))

    Required = _RequiredForm(
        'Required',
        doc="""A special typing construct to mark a key of a total=False TypedDict
        as required. For example:

            class Movie(TypedDict, total=False):
                title: Required[str]
                year: int

            m = Movie(
                title='The Matrix',  # typechecker error if key is omitted
                year=1999,
            )

        There is no runtime checking that a required key is actually provided
        when instantiating a related TypedDict.
        """)
    NotRequired = _RequiredForm(
        'NotRequired',
        doc="""A special typing construct to mark a key of a TypedDict as
        potentially missing. For example:

            class Movie(TypedDict):
                title: str
                year: NotRequired[int]

            m = Movie(
                title='The Matrix',  # typechecker error if key is omitted
                year=1999,
            )
        """)
else:
    # NOTE: Modeled after _Final's implementation when _FinalTypingBase available
    class _MaybeRequired(typing._FinalTypingBase, _root=True):
        __slots__ = ('__type__',)

        def __init__(self, tp=None, **kwds):
            self.__type__ = tp

        def __getitem__(self, item):
            cls = type(self)
            if self.__type__ is None:
                return cls(typing._type_check(item,
                           '{} accepts only single type.'.format(cls.__name__[1:])),
                           _root=True)
            raise TypeError('{} cannot be further subscripted'
                            .format(cls.__name__[1:]))

        def _eval_type(self, globalns, localns):
            new_tp = typing._eval_type(self.__type__, globalns, localns)
            if new_tp == self.__type__:
                return self
            return type(self)(new_tp, _root=True)

        def __repr__(self):
            r = super().__repr__()
            if self.__type__ is not None:
                r += '[{}]'.format(typing._type_repr(self.__type__))
            return r

        def __hash__(self):
            return hash((type(self).__name__, self.__type__))

        def __eq__(self, other):
            if not isinstance(other, type(self)):
                return NotImplemented
            if self.__type__ is not None:
                return self.__type__ == other.__type__
            return self is other

    class _Required(_MaybeRequired, _root=True):
        """A special typing construct to mark a key of a total=False TypedDict
        as required. For example:

            class Movie(TypedDict, total=False):
                title: Required[str]
                year: int

            m = Movie(
                title='The Matrix',  # typechecker error if key is omitted
                year=1999,
            )

        There is no runtime checking that a required key is actually provided
        when instantiating a related TypedDict.
        """

    class _NotRequired(_MaybeRequired, _root=True):
        """A special typing construct to mark a key of a TypedDict as
        potentially missing. For example:

            class Movie(TypedDict):
                title: str
                year: NotRequired[int]

            m = Movie(
                title='The Matrix',  # typechecker error if key is omitted
                year=1999,
            )
        """

    Required = _Required(_root=True)
    NotRequired = _NotRequired(_root=True)

<<<<<<< HEAD
if sys.version_info[:2] >= (3, 9):
    class _UnpackSpecialForm(typing._SpecialForm, _root=True):
        def __repr__(self):
            return 'typing_extensions.' + self._name

    class _UnpackAlias(typing._GenericAlias, _root=True):
        __class__ = typing.TypeVar

    @_UnpackSpecialForm
    def Unpack(self, parameters):
        """A special typing construct to unpack a variadic type. For example:

            Shape = TypeVarTuple('Shape')
            Batch = NewType('Batch', int)

            def add_batch_axis(
                x: Array[Unpack[Shape]]
            ) -> Array[Batch, Unpack[Shape]]: ...

        """
        item = typing._type_check(parameters, f'{self._name} accepts only single type')
        return _UnpackAlias(self, (item,))

    def _is_unpack(obj):
        return isinstance(obj, _UnpackAlias)

elif sys.version_info[:2] >= (3, 7):
    class _UnpackAlias(typing._GenericAlias, _root=True):
        __class__ = typing.TypeVar

    class _UnpackForm(typing._SpecialForm, _root=True):
        def __repr__(self):
            return 'typing_extensions.' + self._name

        def __getitem__(self, parameters):
            item = typing._type_check(parameters,
                                      f'{self._name} accepts only single type')
            return _UnpackAlias(self, (item,))

    Unpack = _UnpackForm(
        'Unpack',
        doc="""A special typing construct to unpack a variadic type. For example:

            Shape = TypeVarTuple('Shape')
            Batch = NewType('Batch', int)

            def add_batch_axis(
                x: Array[Unpack[Shape]]
            ) -> Array[Batch, Unpack[Shape]]: ...

        """)

    def _is_unpack(obj):
        return isinstance(obj, _UnpackAlias)

else:
    # NOTE: Modeled after _Final's implementation when _FinalTypingBase available
    class _Unpack(typing._FinalTypingBase, _root=True):
        """A special typing construct to unpack a variadic type. For example:

            Shape = TypeVarTuple('Shape')
            Batch = NewType('Batch', int)

            def add_batch_axis(
                x: Array[Unpack[Shape]]
            ) -> Array[Batch, Unpack[Shape]]: ...

        """
        __slots__ = ('__type__',)
        __class__ = typing.TypeVar

        def __init__(self, tp=None, **kwds):
            self.__type__ = tp

        def __getitem__(self, item):
            cls = type(self)
            if self.__type__ is None:
                return cls(typing._type_check(item,
                           'Unpack accepts only single type.'),
                           _root=True)
            raise TypeError('Unpack cannot be further subscripted')

        def _eval_type(self, globalns, localns):
            new_tp = typing._eval_type(self.__type__, globalns, localns)
            if new_tp == self.__type__:
                return self
            return type(self)(new_tp, _root=True)

        def __repr__(self):
            r = super().__repr__()
            if self.__type__ is not None:
                r += '[{}]'.format(typing._type_repr(self.__type__))
            return r

        def __hash__(self):
            return hash((type(self).__name__, self.__type__))

        def __eq__(self, other):
            if not isinstance(other, _Unpack):
                return NotImplemented
            if self.__type__ is not None:
                return self.__type__ == other.__type__
            return self is other

        # For 3.6 only
        def _get_type_vars(self, tvars):
            self.__type__._get_type_vars(tvars)

    Unpack = _Unpack(_root=True)

    def _is_unpack(obj):
        return isinstance(obj, _Unpack)


class TypeVarTuple:
    """Type variable tuple.

    Usage::

        Ts = TypeVarTuple('Ts')

    In the same way that a normal type variable is a stand-in for a single
    type such as ``int``, a type variable *tuple* is a stand-in for a *tuple* type such as
    ``Tuple[int, str]``.

    Type variable tuples can be used in ``Generic`` declarations.
    Consider the following example::

        class Array(Generic[*Ts]): ...

    The ``Ts`` type variable tuple here behaves like ``tuple[T1, T2]``,
    where ``T1`` and ``T2`` are type variables. To use these type variables
    as type parameters of ``Array``, we must *unpack* the type variable tuple using
    the star operator: ``*Ts``. The signature of ``Array`` then behaves
    as if we had simply written ``class Array(Generic[T1, T2]): ...``.
    In contrast to ``Generic[T1, T2]``, however, ``Generic[*Shape]`` allows
    us to parameterise the class with an *arbitrary* number of type parameters.

    Type variable tuples can be used anywhere a normal ``TypeVar`` can.
    This includes class definitions, as shown above, as well as function
    signatures and variable annotations::

        class Array(Generic[*Ts]):

            def __init__(self, shape: Tuple[*Ts]):
                self._shape: Tuple[*Ts] = shape

            def get_shape(self) -> Tuple[*Ts]:
                return self._shape

        shape = (Height(480), Width(640))
        x: Array[Height, Width] = Array(shape)
        y = abs(x)  # Inferred type is Array[Height, Width]
        z = x + x   #        ...    is Array[Height, Width]
        x.get_shape()  #     ...    is tuple[Height, Width]

    """

    # Trick Generic __parameters__.
    __class__ = typing.TypeVar

    def __iter__(self):
        yield self.__unpacked__

    def __init__(self, name, *, bound=None, covariant=False, contravariant=False):
        self.__name__ = name
        self.__covariant__ = bool(covariant)
        self.__contravariant__ = bool(contravariant)
        if bound:
            self.__bound__ = typing._type_check(bound, 'Bound must be a type.')
        else:
            self.__bound__ = None

        # for pickling:
        try:
            def_mod = sys._getframe(1).f_globals.get('__name__', '__main__')
        except (AttributeError, ValueError):
            def_mod = None
        if def_mod != 'typing_extensions':
            self.__module__ = def_mod

        self.__unpacked__ = Unpack[self]

    def __repr__(self):
        if self.__covariant__:
            prefix = '+'
        elif self.__contravariant__:
            prefix = '-'
        else:
            prefix = ''
        return prefix + self.__name__

    def __hash__(self):
        return object.__hash__(self)

    def __eq__(self, other):
        return self is other

    def __reduce__(self):
        return self.__name__

    def __init_subclass__(self, *args, **kwds):
        if '_root' not in kwds:
            raise TypeError("Cannot subclass special typing classes")

    if not PEP_560:
        # Only needed in 3.6.
        def _get_type_vars(self, tvars):
            if self not in tvars:
                tvars.append(self)
=======
if hasattr(typing, 'dataclass_transform'):
    dataclass_transform = typing.dataclass_transform
else:
    def dataclass_transform(
        *,
        eq_default: bool = True,
        order_default: bool = False,
        kw_only_default: bool = False,
        field_descriptors: typing.Tuple[
            typing.Union[typing.Type[typing.Any], typing.Callable[..., typing.Any]],
            ...
        ] = (),
    ) -> typing.Callable[[T], T]:
        """Decorator that marks a function, class, or metaclass as providing
        dataclass-like behavior.

        Example:

            from typing_extensions import dataclass_transform

            _T = TypeVar("_T")

            # Used on a decorator function
            @dataclass_transform()
            def create_model(cls: type[_T]) -> type[_T]:
                ...
                return cls

            @create_model
            class CustomerModel:
                id: int
                name: str

            # Used on a base class
            @dataclass_transform()
            class ModelBase: ...

            class CustomerModel(ModelBase):
                id: int
                name: str

            # Used on a metaclass
            @dataclass_transform()
            class ModelMeta(type): ...

            class ModelBase(metaclass=ModelMeta): ...

            class CustomerModel(ModelBase):
                id: int
                name: str

        Each of the ``CustomerModel`` classes defined in this example will now
        behave similarly to a dataclass created with the ``@dataclasses.dataclass``
        decorator. For example, the type checker will synthesize an ``__init__``
        method.

        The arguments to this decorator can be used to customize this behavior:
        - ``eq_default`` indicates whether the ``eq`` parameter is assumed to be
          True or False if it is omitted by the caller.
        - ``order_default`` indicates whether the ``order`` parameter is
          assumed to be True or False if it is omitted by the caller.
        - ``kw_only_default`` indicates whether the ``kw_only`` parameter is
          assumed to be True or False if it is omitted by the caller.
        - ``field_descriptors`` specifies a static list of supported classes
          or functions, that describe fields, similar to ``dataclasses.field()``.

        At runtime, this decorator records its arguments in the
        ``__dataclass_transform__`` attribute on the decorated object.

        See PEP 681 for details.

        """
        def decorator(cls_or_fn):
            cls_or_fn.__dataclass_transform__ = {
                "eq_default": eq_default,
                "order_default": order_default,
                "kw_only_default": kw_only_default,
                "field_descriptors": field_descriptors,
            }
            return cls_or_fn
        return decorator
>>>>>>> 59e5918a
<|MERGE_RESOLUTION|>--- conflicted
+++ resolved
@@ -2406,7 +2406,6 @@
     Required = _Required(_root=True)
     NotRequired = _NotRequired(_root=True)
 
-<<<<<<< HEAD
 if sys.version_info[:2] >= (3, 9):
     class _UnpackSpecialForm(typing._SpecialForm, _root=True):
         def __repr__(self):
@@ -2617,7 +2616,8 @@
         def _get_type_vars(self, tvars):
             if self not in tvars:
                 tvars.append(self)
-=======
+
+
 if hasattr(typing, 'dataclass_transform'):
     dataclass_transform = typing.dataclass_transform
 else:
@@ -2698,5 +2698,4 @@
                 "field_descriptors": field_descriptors,
             }
             return cls_or_fn
-        return decorator
->>>>>>> 59e5918a
+        return decorator