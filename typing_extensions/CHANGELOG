--- conflicted
+++ resolved
@@ -1,10 +1,7 @@
 # Release 4.x.x
 
-<<<<<<< HEAD
 - Runtime support for PEP 675 and `typing.LiteralString`.
-=======
 - Add `Never` and `assert_never`. Backport from bpo-46475.
->>>>>>> a53957ca
 - `ParamSpec` args and kwargs are now equal to themselves. Backport from
   bpo-46676. Patch by Gregory Beauregard (@GBeauregard).
 - Add `reveal_type`. Backport from bpo-46414.
