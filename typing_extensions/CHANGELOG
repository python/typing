# Release 4.x.x

<<<<<<< HEAD
- Runtime support for PEP 646, adding `typing_extensions.TypeVarTuple`
  and `typing_extensions.Unpack`.
=======
- Add missed `Required` and `NotRequired` to `__all__`. Patch by
  Yuri Karabas (@uriyyo).
>>>>>>> 523cf023
- The `@final` decorator now sets the `__final__` attribute on the
  decorated object to allow runtime introspection. Backport from
  bpo-46342.
- Add `is_typeddict`. Patch by Chris Moradi (@chrismoradi) and James
  Hilton-Balfe (@Gobot1234).

# Release 4.0.1 (November 30, 2021)

- Fix broken sdist in release 4.0.0. Patch by Adam Turner (@AA-Turner).
- Fix equality comparison for `Required` and `NotRequired`. Patch by
  Jelle Zijlstra (@jellezijlstra).
- Fix usage of `Self` as a type argument. Patch by Chris Wesseling
  (@CharString) and James Hilton-Balfe (@Gobot1234).

# Release 4.0.0 (November 14, 2021)

- Starting with version 4.0.0, typing_extensions uses Semantic Versioning.
  See the README for more information.
- Dropped support for Python versions 3.5 and older, including Python 2.7.
- Simplified backports for Python 3.6.0 and newer. Patch by Adam Turner (@AA-Turner).

## Added in version 4.0.0

- Runtime support for PEP 673 and `typing_extensions.Self`. Patch by
  James Hilton-Balfe (@Gobot1234).
- Runtime support for PEP 655 and `typing_extensions.Required` and `NotRequired`.
  Patch by David Foster (@davidfstr).

## Removed in version 4.0.0

The following non-exported but non-private names have been removed as they are
unneeded for supporting Python 3.6 and newer.

- TypingMeta
- OLD_GENERICS
- SUBS_TREE
- HAVE_ANNOTATED
- HAVE_PROTOCOLS
- V_co
- VT_co

# Previous releases

Prior to release 4.0.0 we did not provide a changelog. Please check
the Git history for details.<|MERGE_RESOLUTION|>--- conflicted
+++ resolved
@@ -1,12 +1,9 @@
 # Release 4.x.x
 
-<<<<<<< HEAD
 - Runtime support for PEP 646, adding `typing_extensions.TypeVarTuple`
   and `typing_extensions.Unpack`.
-=======
 - Add missed `Required` and `NotRequired` to `__all__`. Patch by
   Yuri Karabas (@uriyyo).
->>>>>>> 523cf023
 - The `@final` decorator now sets the `__final__` attribute on the
   decorated object to allow runtime introspection. Backport from
   bpo-46342.
