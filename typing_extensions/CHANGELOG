--- conflicted
+++ resolved
@@ -1,12 +1,9 @@
 # Release 4.x.x
 
-<<<<<<< HEAD
 - Runtime support for PEP 646, adding `typing_extensions.TypeVarTuple`
   and `typing_extensions.Unpack`.
-=======
 - Add interaction of `Required` and `NotRequired` with `__required_keys__`,
   `__optional_keys__` and `get_type_hints()`. Patch by David Cabot (@d-k-bo).
->>>>>>> 46094aa9
 - Runtime support for PEP 675 and `typing_extensions.LiteralString`.
 - Add `Never` and `assert_never`. Backport from bpo-46475.
 - `ParamSpec` args and kwargs are now equal to themselves. Backport from
