--- conflicted
+++ resolved
@@ -1,14 +1,9 @@
-<<<<<<< HEAD
-# Unreleased
+# Release 4.x.x
 
 - Runtime support for PEP 646, adding `typing_extensions.TypeVarTuple`
   and `typing_extensions.Unpack`.
-=======
-# Release 4.x.x
-
 - Add `is_typeddict`. Patch by Chris Moradi (@chrismoradi) and James
   Hilton-Balfe (@Gobot1234).
->>>>>>> 465953f8
 
 # Release 4.0.1 (November 30, 2021)
 
