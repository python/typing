# Release 4.x.x

<<<<<<< HEAD
- Runtime support for PEP 646, adding `typing_extensions.TypeVarTuple`
  and `typing_extensions.Unpack`.
=======
- The `@final` decorator now sets the `__final__` attribute on the
  decorated object to allow runtime introspection. Backport from
  bpo-46342.
>>>>>>> 86fab759
- Add `is_typeddict`. Patch by Chris Moradi (@chrismoradi) and James
  Hilton-Balfe (@Gobot1234).

# Release 4.0.1 (November 30, 2021)

- Fix broken sdist in release 4.0.0. Patch by Adam Turner (@AA-Turner).
- Fix equality comparison for `Required` and `NotRequired`. Patch by
  Jelle Zijlstra (@jellezijlstra).
- Fix usage of `Self` as a type argument. Patch by Chris Wesseling
  (@CharString) and James Hilton-Balfe (@Gobot1234).

# Release 4.0.0 (November 14, 2021)

- Starting with version 4.0.0, typing_extensions uses Semantic Versioning.
  See the README for more information.
- Dropped support for Python versions 3.5 and older, including Python 2.7.
- Simplified backports for Python 3.6.0 and newer. Patch by Adam Turner (@AA-Turner).

## Added in version 4.0.0

- Runtime support for PEP 673 and `typing_extensions.Self`. Patch by
  James Hilton-Balfe (@Gobot1234).
- Runtime support for PEP 655 and `typing_extensions.Required` and `NotRequired`.
  Patch by David Foster (@davidfstr).

## Removed in version 4.0.0

The following non-exported but non-private names have been removed as they are
unneeded for supporting Python 3.6 and newer.

- TypingMeta
- OLD_GENERICS
- SUBS_TREE
- HAVE_ANNOTATED
- HAVE_PROTOCOLS
- V_co
- VT_co

# Previous releases

Prior to release 4.0.0 we did not provide a changelog. Please check
the Git history for details.<|MERGE_RESOLUTION|>--- conflicted
+++ resolved
@@ -1,13 +1,10 @@
 # Release 4.x.x
 
-<<<<<<< HEAD
 - Runtime support for PEP 646, adding `typing_extensions.TypeVarTuple`
   and `typing_extensions.Unpack`.
-=======
 - The `@final` decorator now sets the `__final__` attribute on the
   decorated object to allow runtime introspection. Backport from
   bpo-46342.
->>>>>>> 86fab759
 - Add `is_typeddict`. Patch by Chris Moradi (@chrismoradi) and James
   Hilton-Balfe (@Gobot1234).
 
