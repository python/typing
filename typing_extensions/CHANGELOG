--- conflicted
+++ resolved
@@ -1,14 +1,11 @@
 # Release 4.x.x
 
-<<<<<<< HEAD
 - Add interaction of `Required` and `NotRequired` with `__required_keys__`,
   `__optional_keys__` and `get_type_hints()`. Patch by David Cabot (@d-k-bo).
-=======
 - Runtime support for PEP 675 and `typing_extensions.LiteralString`.
 - Add `Never` and `assert_never`. Backport from bpo-46475.
 - `ParamSpec` args and kwargs are now equal to themselves. Backport from
   bpo-46676. Patch by Gregory Beauregard (@GBeauregard).
->>>>>>> f6e82723
 - Add `reveal_type`. Backport from bpo-46414.
 - Runtime support for PEP 681 and `typing_extensions.dataclass_transform`.
 - `Annotated` can now wrap `ClassVar` and `Final`. Backport from
