# Changes in version 4.0.0

Starting with version 4.0.0, typing_extensions uses Semantic Versioning.
See the README for more information.

<<<<<<< HEAD
- Add runtime support for PEP 673 and `typing_extensions.Self`.
=======
Dropped support for Python versions 3.5 and older.

Simplified backports for Python 3.6.0 and newer.
Patch by Adam Turner (@AA-Turner).

## Removed in version 4.0.0

The following non-exported but non-private names have been removed as they are
unneeded for supporting Python 3.6 and newer.

- TypingMeta
- OLD_GENERICS
- SUBS_TREE
- HAVE_ANNOTATED
- HAVE_PROTOCOLS
- V_co
- VT_co
>>>>>>> 69929841
<|MERGE_RESOLUTION|>--- conflicted
+++ resolved
@@ -3,13 +3,14 @@
 Starting with version 4.0.0, typing_extensions uses Semantic Versioning.
 See the README for more information.
 
-<<<<<<< HEAD
-- Add runtime support for PEP 673 and `typing_extensions.Self`.
-=======
 Dropped support for Python versions 3.5 and older.
 
 Simplified backports for Python 3.6.0 and newer.
 Patch by Adam Turner (@AA-Turner).
+
+## Added in version 4.0.0
+
+- Runtime support for PEP 673 and `typing_extensions.Self`.
 
 ## Removed in version 4.0.0
 
@@ -22,5 +23,4 @@
 - HAVE_ANNOTATED
 - HAVE_PROTOCOLS
 - V_co
-- VT_co
->>>>>>> 69929841
+- VT_co