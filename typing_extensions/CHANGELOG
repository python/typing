--- conflicted
+++ resolved
@@ -1,10 +1,7 @@
 # Unreleased
 
-<<<<<<< HEAD
 - Add `typing.assert_type`. Backport from bpo-46480.
-=======
 - Drop support for Python 3.6. Original patch by Adam Turner (@AA-Turner).
->>>>>>> 07fb800b
 
 # Release 4.1.1 (February 13, 2022)
 
