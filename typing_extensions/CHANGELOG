--- conflicted
+++ resolved
@@ -1,16 +1,12 @@
 # Unreleased
 
-<<<<<<< HEAD
 - Update `typing_extensions.dataclass_transform` to rename the
   `field_descriptors` parameter to `field_specifiers` and accept
   arbitrary keyword arguments.
-- Add `typing.assert_type`. Backport from bpo-46480.
-=======
 - Add `typing_extensions.get_overloads` and
   `typing_extensions.clear_overloads`, and add registry support to
   `typing_extensions.overload`. Backport from python/cpython#89263.
 - Add `typing_extensions.assert_type`. Backport from bpo-46480.
->>>>>>> 35dff913
 - Drop support for Python 3.6. Original patch by Adam Turner (@AA-Turner).
 
 # Release 4.1.1 (February 13, 2022)
