# Unreleased

<<<<<<< HEAD
- Re-export `typing.Unpack` and `typing.TypeVarTuple` on Python 3.11.
=======
- Add `ParamSpecArgs` and `ParamSpecKwargs` to `__all__`.
- Improve "accepts only single type" error messages.
- Improve the distributed package. Patch by Marc Mueller (@cdce8p).
>>>>>>> 2312c741
- Update `typing_extensions.dataclass_transform` to rename the
  `field_descriptors` parameter to `field_specifiers` and accept
  arbitrary keyword arguments.
- Add `typing_extensions.get_overloads` and
  `typing_extensions.clear_overloads`, and add registry support to
  `typing_extensions.overload`. Backport from python/cpython#89263.
- Add `typing_extensions.assert_type`. Backport from bpo-46480.
- Drop support for Python 3.6. Original patch by Adam Turner (@AA-Turner).

# Release 4.1.1 (February 13, 2022)

- Fix importing `typing_extensions` on Python 3.7.0 and 3.7.1. Original
  patch by Nikita Sobolev (@sobolevn).

# Release 4.1.0 (February 12, 2022)

- Runtime support for PEP 646, adding `typing_extensions.TypeVarTuple`
  and `typing_extensions.Unpack`.
- Add interaction of `Required` and `NotRequired` with `__required_keys__`,
  `__optional_keys__` and `get_type_hints()`. Patch by David Cabot (@d-k-bo).
- Runtime support for PEP 675 and `typing_extensions.LiteralString`.
- Add `Never` and `assert_never`. Backport from bpo-46475.
- `ParamSpec` args and kwargs are now equal to themselves. Backport from
  bpo-46676. Patch by Gregory Beauregard (@GBeauregard).
- Add `reveal_type`. Backport from bpo-46414.
- Runtime support for PEP 681 and `typing_extensions.dataclass_transform`.
- `Annotated` can now wrap `ClassVar` and `Final`. Backport from
  bpo-46491. Patch by Gregory Beauregard (@GBeauregard).
- Add missed `Required` and `NotRequired` to `__all__`. Patch by
  Yuri Karabas (@uriyyo).
- The `@final` decorator now sets the `__final__` attribute on the
  decorated object to allow runtime introspection. Backport from
  bpo-46342.
- Add `is_typeddict`. Patch by Chris Moradi (@chrismoradi) and James
  Hilton-Balfe (@Gobot1234).

# Release 4.0.1 (November 30, 2021)

- Fix broken sdist in release 4.0.0. Patch by Adam Turner (@AA-Turner).
- Fix equality comparison for `Required` and `NotRequired`. Patch by
  Jelle Zijlstra (@jellezijlstra).
- Fix usage of `Self` as a type argument. Patch by Chris Wesseling
  (@CharString) and James Hilton-Balfe (@Gobot1234).

# Release 4.0.0 (November 14, 2021)

- Starting with version 4.0.0, typing_extensions uses Semantic Versioning.
  See the README for more information.
- Dropped support for Python versions 3.5 and older, including Python 2.7.
- Simplified backports for Python 3.6.0 and newer. Patch by Adam Turner (@AA-Turner).

## Added in version 4.0.0

- Runtime support for PEP 673 and `typing_extensions.Self`. Patch by
  James Hilton-Balfe (@Gobot1234).
- Runtime support for PEP 655 and `typing_extensions.Required` and `NotRequired`.
  Patch by David Foster (@davidfstr).

## Removed in version 4.0.0

The following non-exported but non-private names have been removed as they are
unneeded for supporting Python 3.6 and newer.

- TypingMeta
- OLD_GENERICS
- SUBS_TREE
- HAVE_ANNOTATED
- HAVE_PROTOCOLS
- V_co
- VT_co

# Previous releases

Prior to release 4.0.0 we did not provide a changelog. Please check
the Git history for details.<|MERGE_RESOLUTION|>--- conflicted
+++ resolved
@@ -1,12 +1,9 @@
 # Unreleased
 
-<<<<<<< HEAD
 - Re-export `typing.Unpack` and `typing.TypeVarTuple` on Python 3.11.
-=======
 - Add `ParamSpecArgs` and `ParamSpecKwargs` to `__all__`.
 - Improve "accepts only single type" error messages.
 - Improve the distributed package. Patch by Marc Mueller (@cdce8p).
->>>>>>> 2312c741
 - Update `typing_extensions.dataclass_transform` to rename the
   `field_descriptors` parameter to `field_specifiers` and accept
   arbitrary keyword arguments.
