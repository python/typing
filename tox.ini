--- conflicted
+++ resolved
@@ -13,11 +13,6 @@
 builtins = basestring, unicode
 ignore =
   # temporary ignores until we sort it out
-<<<<<<< HEAD
-  B007,
-=======
-  E128,
->>>>>>> 17e1b5b5
   E129,
   E501,
   W503,
